# :coding: utf-8

import pytest

import wiz.graph
import wiz.definition
from wiz.utility import Requirement


@pytest.fixture()
def spied_fetch_next_graph(mocker):
    """Return spy mocker on 'wiz.graph.Resolver._fetch_next_graph'."""
    return mocker.spy(wiz.graph.Resolver, "_fetch_next_graph")


@pytest.fixture()
def spied_fetch_distance_mapping(mocker):
    """Return spy mocker on 'wiz.graph.Resolver._fetch_distance_mapping'."""
    return mocker.spy(wiz.graph.Resolver, "_fetch_distance_mapping")


@pytest.fixture()
def spied_extract_combinations(mocker):
    """Return spy mocker on 'wiz.graph.Resolver._extract_combinations'."""
    return mocker.spy(wiz.graph.Resolver, "_extract_combinations")


@pytest.fixture()
def spied_resolve_conflicts(mocker):
    """Return spy mocker on 'wiz.graph.Resolver._resolve_conflicts'."""
    return mocker.spy(wiz.graph.Resolver, "_resolve_conflicts")


@pytest.fixture()
def spied_compute_distance_mapping(mocker):
    """Return spy mocker on 'wiz.graph.compute_distance_mapping'."""
    return mocker.spy(wiz.graph, "compute_distance_mapping")


@pytest.fixture()
def spied_generate_variant_combinations(mocker):
    """Return spy mocker on 'wiz.graph.generate_variant_combinations'.
    """
    return mocker.spy(wiz.graph, "generate_variant_combinations")


@pytest.fixture()
def spied_trim_unreachable_from_graph(mocker):
    """Return spy mocker on 'wiz.graph.trim_unreachable_from_graph'.
    """
    return mocker.spy(wiz.graph, "trim_unreachable_from_graph")


@pytest.fixture()
def spied_updated_by_distance(mocker):
    """Return spy mocker on 'wiz.graph.updated_by_distance'."""
    return mocker.spy(wiz.graph, "updated_by_distance")


@pytest.fixture()
def spied_extract_conflicting_nodes(mocker):
    """Return spy mocker on 'wiz.graph.extract_conflicting_nodes'."""
    return mocker.spy(wiz.graph, "extract_conflicting_nodes")


@pytest.fixture()
def spied_combined_requirements(mocker):
    """Return spy mocker on 'wiz.graph.combined_requirements'."""
    return mocker.spy(wiz.graph, "combined_requirements")


@pytest.fixture()
def spied_extract_parents(mocker):
    """Return spy mocker on 'wiz.graph.extract_parents'."""
    return mocker.spy(wiz.graph, "extract_parents")


@pytest.fixture()
def spied_relink_parents(mocker):
    """Return spy mocker on 'wiz.graph.relink_parents'."""
    return mocker.spy(wiz.graph, "relink_parents")


@pytest.fixture()
def spied_extract_ordered_packages(mocker):
    """Return spy mocker on 'wiz.graph.extract_ordered_packages'."""
    return mocker.spy(wiz.graph, "extract_ordered_packages")


def test_scenario_1(
    spied_fetch_next_graph,
    spied_fetch_distance_mapping,
    spied_extract_combinations,
    spied_resolve_conflicts,
    spied_compute_distance_mapping,
    spied_generate_variant_combinations,
    spied_trim_unreachable_from_graph,
    spied_updated_by_distance,
    spied_extract_conflicting_nodes,
    spied_combined_requirements,
    spied_extract_parents,
    spied_relink_parents,
    spied_extract_ordered_packages
):
    """Compute packages for the following graph.

    Root
     |
     |--(A): A==0.2.0
     |   |
     |   `--(C >=0.3.2, <1): C==0.3.2
     |       |
     |       `--(D==0.1.0): D==0.1.0
     |
     `--(G): G==2.0.2
         |
         `--(B<0.2.0): B==0.1.0
             |
             |--(D>=0.1.0): D==0.1.4
             |   |
             |   `--(E>=2): E==2.3.0
             |       |
             |       `--(F>=0.2): F==1.0.0
             |
             `--(F>=1): F==1.0.0

    Expected: F==1.0.0, D==0.1.0, B==0.1.0, C==0.3.2, G==2.0.2, A==0.2.0

    The position of 'D==0.1.0' / 'B==0.1.0' and 'C==0.3.2' / 'G==2.0.2' can
    vary as they have similar priority numbers.

    """
    definition_mapping = {
        "A": {
            "0.2.0": wiz.definition.Definition({
                "identifier": "A",
                "version": "0.2.0",
                "requirements": ["C>=0.3.2, <1"]
            }),
            "0.1.0": wiz.definition.Definition({
                "identifier": "A",
                "version": "0.1.0"
            })
        },
        "B": {
            "0.2.0": wiz.definition.Definition({
                "identifier": "B",
                "version": "0.2.0"
            }),
            "0.1.0": wiz.definition.Definition({
                "identifier": "B",
                "version": "0.1.0",
                "requirements": ["D>=0.1.0", "F>=1"]
            })
        },
        "C": {
            "1.0.0": wiz.definition.Definition({
                "identifier": "C",
                "version": "1.0.0"
            }),
            "0.3.2": wiz.definition.Definition({
                "identifier": "C",
                "version": "0.3.2",
                "requirements": ["D==0.1.0"]
            })
        },
        "D": {
            "0.1.4": wiz.definition.Definition({
                "identifier": "D",
                "version": "0.1.4",
                "requirements": ["E>=2"]
            }),
            "0.1.0": wiz.definition.Definition({
                "identifier": "D",
                "version": "0.1.0"
            })
        },
        "E": {
            "2.3.0": wiz.definition.Definition({
                "identifier": "E",
                "version": "2.3.0",
                "requirements": ["F>=0.2"]
            })
        },
        "F": {
            "1.0.0": wiz.definition.Definition({
                "identifier": "F",
                "version": "1.0.0"
            }),
            "0.9.0": wiz.definition.Definition({
                "identifier": "F",
                "version": "0.9.0"
            })
        },
        "G": {
            "2.0.2": wiz.definition.Definition({
                "identifier": "G",
                "version": "2.0.2",
                "requirements": ["B<0.2.0"]
            }),
            "2.0.1": wiz.definition.Definition({
                "identifier": "B",
                "version": "2.0.1"
            })
        }
    }

    resolver = wiz.graph.Resolver(definition_mapping)
    packages = resolver.compute_packages([Requirement("A"), Requirement("G")])

    assert len(packages) == 6
    assert packages[0].identifier == "F==1.0.0"

    # Order can vary cause both have priority of 3
    assert packages[1].identifier in ["D==0.1.0", "B==0.1.0"]
    assert packages[2].identifier in ["D==0.1.0", "B==0.1.0"]
    assert packages[2] != packages[1]

    # Order can vary cause both have priority of 2
    assert packages[3].identifier in ["C==0.3.2", "G==2.0.2"]
    assert packages[4].identifier in ["C==0.3.2", "G==2.0.2"]
    assert packages[4] != packages[3]

    assert packages[5].identifier == "A==0.2.0"

    # Check spied functions / methods
    assert spied_fetch_next_graph.call_count == 1
    assert spied_fetch_distance_mapping.call_count == 4
    assert spied_extract_combinations.call_count == 1
    assert spied_resolve_conflicts.call_count == 1
    assert spied_compute_distance_mapping.call_count == 2
    assert spied_generate_variant_combinations.call_count == 0
    assert spied_trim_unreachable_from_graph.call_count == 2
    assert spied_updated_by_distance.call_count == 2
    assert spied_extract_conflicting_nodes.call_count == 2
    assert spied_combined_requirements.call_count == 2
    assert spied_extract_parents.call_count == 0
    assert spied_relink_parents.call_count == 1
    assert spied_extract_ordered_packages.call_count == 1


def test_scenario_2(
    spied_fetch_next_graph,
    spied_fetch_distance_mapping,
    spied_extract_combinations,
    spied_resolve_conflicts,
    spied_compute_distance_mapping,
    spied_generate_variant_combinations,
    spied_trim_unreachable_from_graph,
    spied_updated_by_distance,
    spied_extract_conflicting_nodes,
    spied_combined_requirements,
    spied_extract_parents,
    spied_relink_parents,
    spied_extract_ordered_packages
):
    """Fail to compute packages for the following graph.

    Root
     |
     |--(A): A==0.2.0
     |   |
     |   `--(C >=0.3.2, <1): C==0.3.2
     |       |
     |       `--(D==0.1.0): D==0.1.0
     |
     `--(G): G==2.0.2
         |
         `--(B<0.2.0): B==0.1.0
             |
             |--(D>0.1.0): D==0.1.4
             |   |
             |   `--(E>=2): E==2.3.0
             |       |
             |       `--(F>=0.2): F==1.0.0
             |
             `--(F>=1): F==1.0.0

    Expected: Unable to compute due to requirement compatibility between
    'D>0.1.0' and 'D==0.1.0'.

    """
    definition_mapping = {
        "A": {
            "0.2.0": wiz.definition.Definition({
                "identifier": "A",
                "version": "0.2.0",
                "requirements": ["C>=0.3.2, <1"]
            }),
            "0.1.0": wiz.definition.Definition({
                "identifier": "A",
                "version": "0.1.0"
            })
        },
        "B": {
            "0.2.0": wiz.definition.Definition({
                "identifier": "B",
                "version": "0.2.0"
            }),
            "0.1.0": wiz.definition.Definition({
                "identifier": "B",
                "version": "0.1.0",
                "requirements": ["D>0.1.0", "F>=1"]
            })
        },
        "C": {
            "1.0.0": wiz.definition.Definition({
                "identifier": "C",
                "version": "1.0.0"
            }),
            "0.3.2": wiz.definition.Definition({
                "identifier": "C",
                "version": "0.3.2",
                "requirements": ["D==0.1.0"]
            })
        },
        "D": {
            "0.1.4": wiz.definition.Definition({
                "identifier": "D",
                "version": "0.1.4",
                "requirements": ["E>=2"]
            }),
            "0.1.0": wiz.definition.Definition({
                "identifier": "D",
                "version": "0.1.0"
            })
        },
        "E": {
            "2.3.0": wiz.definition.Definition({
                "identifier": "E",
                "version": "2.3.0",
                "requirements": ["F>=0.2"]
            })
        },
        "F": {
            "1.0.0": wiz.definition.Definition({
                "identifier": "F",
                "version": "1.0.0"
            }),
            "0.9.0": wiz.definition.Definition({
                "identifier": "F",
                "version": "0.9.0"
            })
        },
        "G": {
            "2.0.2": wiz.definition.Definition({
                "identifier": "G",
                "version": "2.0.2",
                "requirements": ["B<0.2.0"]
            }),
            "2.0.1": wiz.definition.Definition({
                "identifier": "B",
                "version": "2.0.1"
            })
        }
    }

    resolver = wiz.graph.Resolver(definition_mapping)

    with pytest.raises(wiz.exception.GraphResolutionError) as error:
        resolver.compute_packages([Requirement("A"), Requirement("G")])

    assert (
        "The combined requirement 'D >0.1.0, ==0.1.0' could not be resolved "
        "from the following packages: ['B==0.1.0', 'C==0.3.2']."
    ) in str(error)

    # Check spied functions / methods
    assert spied_fetch_next_graph.call_count == 2
    assert spied_fetch_distance_mapping.call_count == 1
    assert spied_extract_combinations.call_count == 1
    assert spied_resolve_conflicts.call_count == 1
    assert spied_compute_distance_mapping.call_count == 1
    assert spied_generate_variant_combinations.call_count == 0
    assert spied_trim_unreachable_from_graph.call_count == 1
    assert spied_updated_by_distance.call_count == 1
    assert spied_extract_conflicting_nodes.call_count == 1
    assert spied_combined_requirements.call_count == 1
    assert spied_extract_parents.call_count == 1
    assert spied_relink_parents.call_count == 0
    assert spied_extract_ordered_packages.call_count == 0


def test_scenario_3(
    spied_fetch_next_graph,
    spied_fetch_distance_mapping,
    spied_extract_combinations,
    spied_resolve_conflicts,
    spied_compute_distance_mapping,
    spied_generate_variant_combinations,
    spied_trim_unreachable_from_graph,
    spied_updated_by_distance,
    spied_extract_conflicting_nodes,
    spied_combined_requirements,
    spied_extract_parents,
    spied_relink_parents,
    spied_extract_ordered_packages
):
    """Compute packages for the following graph.

    In a situation with several solutions, the solution which guaranty the
    conservation of the node nearest to the top level is chosen

    Root
     |
     |--(A): A==1.0.0
     |   |
     |   `--(B<1): B==0.9.0
     |
     `--(B): B==1.0.0
         |
         `--(A<1): A==0.9.0

    Expected: B==0.9.0, A==1.0.0

    """
    definition_mapping = {
        "A": {
            "1.0.0": wiz.definition.Definition({
                "identifier": "A",
                "version": "1.0.0",
                "requirements": ["B<1"]
            }),
            "0.9.0": wiz.definition.Definition({
                "identifier": "A",
                "version": "0.9.0"
            })
        },
        "B": {
            "1.0.0": wiz.definition.Definition({
                "identifier": "B",
                "version": "1.0.0",
                "requirements": ["A<1"]
            }),
            "0.9.0": wiz.definition.Definition({
                "identifier": "B",
                "version": "0.9.0"
            })
        },
    }

    resolver = wiz.graph.Resolver(definition_mapping)
    packages = resolver.compute_packages([Requirement("A"), Requirement("B")])

    assert len(packages) == 2
    assert packages[0].identifier == "B==0.9.0"
    assert packages[1].identifier == "A==1.0.0"

    # Check spied functions / methods
    assert spied_fetch_next_graph.call_count == 1
    assert spied_fetch_distance_mapping.call_count == 6
    assert spied_extract_combinations.call_count == 1
    assert spied_resolve_conflicts.call_count == 1
    assert spied_compute_distance_mapping.call_count == 2
    assert spied_generate_variant_combinations.call_count == 0
    assert spied_trim_unreachable_from_graph.call_count == 2
    assert spied_updated_by_distance.call_count == 2
    assert spied_extract_conflicting_nodes.call_count == 4
    assert spied_combined_requirements.call_count == 4
    assert spied_extract_parents.call_count == 0
    assert spied_relink_parents.call_count == 1
    assert spied_extract_ordered_packages.call_count == 1


def test_scenario_4(
    spied_fetch_next_graph,
    spied_fetch_distance_mapping,
    spied_extract_combinations,
    spied_resolve_conflicts,
    spied_compute_distance_mapping,
    spied_generate_variant_combinations,
    spied_trim_unreachable_from_graph,
    spied_updated_by_distance,
    spied_extract_conflicting_nodes,
    spied_combined_requirements,
    spied_extract_parents,
    spied_relink_parents,
    spied_extract_ordered_packages
):
    """Compute packages for the following graph.

    When only the identifier of a definition with several variants is required,
    all variants are added to the graph which is then divided into as many
    graphs as there are variants. The graph are ordered following the order of
    the variants and the first graph to resolve is the solution.

    Root
     |
     |--(A): A[V1]==1.0.0
     |   |
     |   `--(B >=1, <2): B==1.0.0
     |
     |--(A): A[V2]==1.0.0
     |   |
     |   `--(B >=2, <3): B==2.0.0
     |
     |--(A): A[V3]==1.0.0
     |   |
     |   `--(B >=3, <4): B==3.0.0
     |
     `--(A): A[V4]==1.0.0
         |
         `--(B >=4, <5): B==4.0.0

    Expected: B==4.0.0, A[V4]==1.0.0

    """
    definition_mapping = {
        "A": {
            "1.0.0": wiz.definition.Definition({
                "identifier": "A",
                "version": "1.0.0",
                "variants": [
                    {
                        "identifier": "V4",
                        "requirements": ["B >=4, <5"]
                    },
                    {
                        "identifier": "V3",
                        "requirements": ["B >=3, <4"]
                    },
                    {
                        "identifier": "V2",
                        "requirements": ["B >=2, <3"]
                    },
                    {
                        "identifier": "V1",
                        "requirements": ["B >=1, <2"]
                    }
                ]
            }),
        },
        "B": {
            "1.0.0": wiz.definition.Definition({
                "identifier": "B",
                "version": "1.0.0"
            }),
            "2.0.0": wiz.definition.Definition({
                "identifier": "B",
                "version": "2.0.0"
            }),
            "3.0.0": wiz.definition.Definition({
                "identifier": "B",
                "version": "3.0.0"
            }),
            "4.0.0": wiz.definition.Definition({
                "identifier": "B",
                "version": "4.0.0"
            }),
        },
    }

    resolver = wiz.graph.Resolver(definition_mapping)
    packages = resolver.compute_packages([Requirement("A")])

    assert len(packages) == 2
    assert packages[0].identifier == "B==4.0.0"
    assert packages[1].identifier == "A[V4]==1.0.0"

    # Check spied functions / methods
    assert spied_fetch_next_graph.call_count == 1
    assert spied_fetch_distance_mapping.call_count == 4
    assert spied_extract_combinations.call_count == 1
    assert spied_resolve_conflicts.call_count == 1
    assert spied_compute_distance_mapping.call_count == 2
    assert spied_generate_variant_combinations.call_count == 1
    assert spied_trim_unreachable_from_graph.call_count == 1
    assert spied_updated_by_distance.call_count == 1
    assert spied_extract_conflicting_nodes.call_count == 1
    assert spied_combined_requirements.call_count == 1
    assert spied_extract_parents.call_count == 0
    assert spied_relink_parents.call_count == 0
    assert spied_extract_ordered_packages.call_count == 1


def test_scenario_5(
    spied_fetch_next_graph,
    spied_fetch_distance_mapping,
    spied_extract_combinations,
    spied_resolve_conflicts,
    spied_compute_distance_mapping,
    spied_generate_variant_combinations,
    spied_trim_unreachable_from_graph,
    spied_updated_by_distance,
    spied_extract_conflicting_nodes,
    spied_combined_requirements,
    spied_extract_parents,
    spied_relink_parents,
    spied_extract_ordered_packages
):
    """Compute packages for the following graph.

    When a specific variant of a definition is required, only one graph with
    this exact variant is added to the graph.

    Root
     |
     `--(A[V1]): A[V1]==1.0.0
         |
         `--(B >=1, <2): B==1.0.0

    Expected: B==1.0.0, A[V1]==1.0.0

    """
    definition_mapping = {
        "A": {
            "1.0.0": wiz.definition.Definition({
                "identifier": "A",
                "version": "1.0.0",
                "variants": [
                    {
                        "identifier": "V4",
                        "requirements": ["B >=4, <5"]
                    },
                    {
                        "identifier": "V3",
                        "requirements": ["B >=3, <4"]
                    },
                    {
                        "identifier": "V2",
                        "requirements": ["B >=2, <3"]
                    },
                    {
                        "identifier": "V1",
                        "requirements": ["B >=1, <2"]
                    }
                ]
            }),
        },
        "B": {
            "1.0.0": wiz.definition.Definition({
                "identifier": "B",
                "version": "1.0.0"
            }),
            "2.0.0": wiz.definition.Definition({
                "identifier": "B",
                "version": "2.0.0"
            }),
            "3.0.0": wiz.definition.Definition({
                "identifier": "B",
                "version": "3.0.0"
            }),
            "4.0.0": wiz.definition.Definition({
                "identifier": "B",
                "version": "4.0.0"
            }),
        },
    }

    resolver = wiz.graph.Resolver(definition_mapping)
    packages = resolver.compute_packages([Requirement("A[V1]")])

    assert len(packages) == 2
    assert packages[0].identifier == "B==1.0.0"
    assert packages[1].identifier == "A[V1]==1.0.0"

    # Check spied functions / methods
    assert spied_fetch_next_graph.call_count == 1
    assert spied_fetch_distance_mapping.call_count == 1
    assert spied_extract_combinations.call_count == 1
    assert spied_resolve_conflicts.call_count == 1
    assert spied_compute_distance_mapping.call_count == 1
    assert spied_generate_variant_combinations.call_count == 0
    assert spied_trim_unreachable_from_graph.call_count == 0
    assert spied_updated_by_distance.call_count == 0
    assert spied_extract_conflicting_nodes.call_count == 0
    assert spied_combined_requirements.call_count == 0
    assert spied_extract_parents.call_count == 0
    assert spied_relink_parents.call_count == 0
    assert spied_extract_ordered_packages.call_count == 1


def test_scenario_6(
    spied_fetch_next_graph,
    spied_fetch_distance_mapping,
    spied_extract_combinations,
    spied_resolve_conflicts,
    spied_compute_distance_mapping,
    spied_generate_variant_combinations,
    spied_trim_unreachable_from_graph,
    spied_updated_by_distance,
    spied_extract_conflicting_nodes,
    spied_combined_requirements,
    spied_extract_parents,
    spied_relink_parents,
    spied_extract_ordered_packages
):
    """Compute packages for the following graph.

    Like the scenario 4, we end up with as many graph as there are variants. But
    the additional requirement makes the 2 first graphs fail so that only the
    3rd graph is resolved.

    Root
     |
     |--(A): A[V1]==1.0.0
     |   |
     |   `--(B >=1, <2): B==1.0.0
     |
     |--(A): A[V2]==1.0.0
     |   |
     |   `--(B >=2, <3): B==2.0.0
     |
     |--(A): A[V3]==1.0.0
     |   |
     |   `--(B >=3, <4): B==3.0.0
     |
     |--(A): A[V4]==1.0.0
     |   |
     |   `--(B >=4, <5): B==4.0.0
     |
     `--(B==2.*): B==2.0.0

    Expected: B==2.0.0, A[V2]==1.0.0

    """
    definition_mapping = {
        "A": {
            "1.0.0": wiz.definition.Definition({
                "identifier": "A",
                "version": "1.0.0",
                "variants": [
                    {
                        "identifier": "V4",
                        "requirements": ["B >=4, <5"]
                    },
                    {
                        "identifier": "V3",
                        "requirements": ["B >=3, <4"]
                    },
                    {
                        "identifier": "V2",
                        "requirements": ["B >=2, <3"]
                    },
                    {
                        "identifier": "V1",
                        "requirements": ["B >=1, <2"]
                    }
                ]
            }),
        },
        "B": {
            "1.0.0": wiz.definition.Definition({
                "identifier": "B",
                "version": "1.0.0"
            }),
            "2.0.0": wiz.definition.Definition({
                "identifier": "B",
                "version": "2.0.0"
            }),
            "3.0.0": wiz.definition.Definition({
                "identifier": "B",
                "version": "3.0.0"
            }),
            "4.0.0": wiz.definition.Definition({
                "identifier": "B",
                "version": "4.0.0"
            }),
        },
    }

    resolver = wiz.graph.Resolver(definition_mapping)
    packages = resolver.compute_packages([
        Requirement("A"), Requirement("B==2.*")
    ])

    assert len(packages) == 2
    assert packages[0].identifier == "B==2.0.0"
    assert packages[1].identifier == "A[V2]==1.0.0"

    # Check spied functions / methods
    assert spied_fetch_next_graph.call_count == 3
    assert spied_fetch_distance_mapping.call_count == 6
    assert spied_extract_combinations.call_count == 1
    assert spied_resolve_conflicts.call_count == 3
    assert spied_compute_distance_mapping.call_count == 4
    assert spied_generate_variant_combinations.call_count == 1
    assert spied_trim_unreachable_from_graph.call_count == 3
    assert spied_updated_by_distance.call_count == 3
    assert spied_extract_conflicting_nodes.call_count == 3
    assert spied_combined_requirements.call_count == 3
    assert spied_extract_parents.call_count == 2
    assert spied_relink_parents.call_count == 0
    assert spied_extract_ordered_packages.call_count == 1


def test_scenario_7(
    spied_fetch_next_graph,
    spied_fetch_distance_mapping,
    spied_extract_combinations,
    spied_resolve_conflicts,
    spied_compute_distance_mapping,
    spied_generate_variant_combinations,
    spied_trim_unreachable_from_graph,
    spied_updated_by_distance,
    spied_extract_conflicting_nodes,
    spied_combined_requirements,
    spied_extract_parents,
    spied_relink_parents,
    spied_extract_ordered_packages
):
    """Compute packages for the following graph.

    The combined requirement of packages can lead to the addition of a different
    package version to the graph during the conflict resolution process.

    Root
     |
     |--(A<=0.3.0): A==0.3.0
     |
     `--(B): B==0.1.0
         |
         `--(A !=0.3.0): A==1.0.0

    Expected: B==0.1.0, A==0.2.0

    """
    definition_mapping = {
        "A": {
            "1.0.0": wiz.definition.Definition({
                "identifier": "A",
                "version": "1.0.0"
            }),
            "0.3.0": wiz.definition.Definition({
                "identifier": "A",
                "version": "0.3.0"
            }),
            "0.2.0": wiz.definition.Definition({
                "identifier": "A",
                "version": "0.2.0"
            })
        },
        "B": {
            "0.1.0": wiz.definition.Definition({
                "identifier": "B",
                "version": "0.1.0",
                "requirements": ["A !=0.3.0"]
            })
        }
    }

    resolver = wiz.graph.Resolver(definition_mapping)
    packages = resolver.compute_packages([
        Requirement("A<=0.3.0"), Requirement("B")
    ])

    assert len(packages) == 2
    assert packages[0].identifier == "B==0.1.0"
    assert packages[1].identifier == "A==0.2.0"

    # Check spied functions / methods
    assert spied_fetch_next_graph.call_count == 1
    assert spied_fetch_distance_mapping.call_count == 5
    assert spied_extract_combinations.call_count == 2
    assert spied_resolve_conflicts.call_count == 1
    assert spied_compute_distance_mapping.call_count == 3
    assert spied_generate_variant_combinations.call_count == 0
    assert spied_trim_unreachable_from_graph.call_count == 2
    assert spied_updated_by_distance.call_count == 2
    assert spied_extract_conflicting_nodes.call_count == 3
    assert spied_combined_requirements.call_count == 3
    assert spied_extract_parents.call_count == 0
    assert spied_relink_parents.call_count == 2
    assert spied_extract_ordered_packages.call_count == 1


def test_scenario_8(
    spied_fetch_next_graph,
    spied_fetch_distance_mapping,
    spied_extract_combinations,
    spied_resolve_conflicts,
    spied_compute_distance_mapping,
    spied_generate_variant_combinations,
    spied_trim_unreachable_from_graph,
    spied_updated_by_distance,
    spied_extract_conflicting_nodes,
    spied_combined_requirements,
    spied_extract_parents,
    spied_relink_parents,
    spied_extract_ordered_packages
):
    """Compute packages for the following graph.

    When conflicts parents are themselves conflicting, they should be discarded
    so that the next conflict is taken care of first.

    Root
     |
     |--(A): A==1.0.0
     |   |
     |   `--(C>=1): C== 1.0.0
     |
     `--(B): B==0.1.0
         |
         `--(A <1): A== 0.9.0
             |
             `--(C <1): C== 0.9.0

    Expected: A==0.9.0, C==0.9.0, B==0.1.0

    The position of 'C==0.9.0' / 'B==0.1.0' can vary as they have similar
    priority numbers.

    """
    definition_mapping = {
        "A": {
            "1.0.0": wiz.definition.Definition({
                "identifier": "A",
                "version": "1.0.0",
                "requirements": ["C>=1"]
            }),
            "0.9.0": wiz.definition.Definition({
                "identifier": "A",
                "version": "0.9.0",
                "requirements": ["C<1"]
            })
        },
        "B": {
            "0.1.0": wiz.definition.Definition({
                "identifier": "B",
                "version": "0.1.0",
                "requirements": ["A<1"],

            })
        },
        "C": {
            "1.0.0": wiz.definition.Definition({
                "identifier": "C",
                "version": "1.0.0"
            }),
            "0.9.0": wiz.definition.Definition({
                "identifier": "C",
                "version": "0.9.0"
            })
        },
    }

    resolver = wiz.graph.Resolver(definition_mapping)
    packages = resolver.compute_packages([
        Requirement("A"), Requirement("B")
    ])

    assert len(packages) == 3

    assert packages[0].identifier in ["C==0.9.0", "B==0.1.0"]
    assert packages[1].identifier in ["C==0.9.0", "B==0.1.0"]
    assert packages[0] != packages[1]

    assert packages[2].identifier == "A==0.9.0"

    # Check spied functions / methods
    assert spied_fetch_next_graph.call_count == 1
    assert spied_fetch_distance_mapping.call_count == 6
    assert spied_extract_combinations.call_count == 1
    assert spied_resolve_conflicts.call_count == 1
    assert spied_compute_distance_mapping.call_count == 2
    assert spied_generate_variant_combinations.call_count == 0
    assert spied_trim_unreachable_from_graph.call_count == 1
    assert spied_updated_by_distance.call_count == 1
    assert spied_extract_conflicting_nodes.call_count == 4
    assert spied_combined_requirements.call_count == 4
    assert spied_extract_parents.call_count == 2
    assert spied_relink_parents.call_count == 1
    assert spied_extract_ordered_packages.call_count == 1


def test_scenario_9(
    spied_fetch_next_graph,
    spied_fetch_distance_mapping,
    spied_extract_combinations,
    spied_resolve_conflicts,
    spied_compute_distance_mapping,
    spied_generate_variant_combinations,
    spied_trim_unreachable_from_graph,
    spied_updated_by_distance,
    spied_extract_conflicting_nodes,
    spied_combined_requirements,
    spied_extract_parents,
    spied_relink_parents,
    spied_extract_ordered_packages
):
    """Compute packages for the following graph.

    Like the scenario 8 with different order in the graph.

    Root
     |
     |--(A <1): A== 0.9.0
     |   |
     |   `--(C <1): C== 0.9.0
     |
     `--(B): B==0.1.0
         |
         `--(A): A== 1.0.0
             |
             `--(C>=1): C== 1.0.0

    Expected: C==0.9.0, B==0.1.0, A==0.9.0

    """
    definition_mapping = {
        "A": {
            "1.0.0": wiz.definition.Definition({
                "identifier": "A",
                "version": "1.0.0",
                "requirements": ["C>=1"]
            }),
            "0.9.0": wiz.definition.Definition({
                "identifier": "A",
                "version": "0.9.0",
                "requirements": ["C<1"]
            })
        },
        "B": {
            "0.1.0": wiz.definition.Definition({
                "identifier": "B",
                "version": "0.1.0",
                "requirements": ["A"],

            })
        },
        "C": {
            "1.0.0": wiz.definition.Definition({
                "identifier": "C",
                "version": "1.0.0"
            }),
            "0.9.0": wiz.definition.Definition({
                "identifier": "C",
                "version": "0.9.0"
            })
        },
    }

    resolver = wiz.graph.Resolver(definition_mapping)
    packages = resolver.compute_packages([
        Requirement("A <1"), Requirement("B")
    ])

    assert len(packages) == 3
    assert packages[0].identifier == "B==0.1.0"
    assert packages[1].identifier == "C==0.9.0"
    assert packages[2].identifier == "A==0.9.0"

    # Check spied functions / methods
    assert spied_fetch_next_graph.call_count == 1
    assert spied_fetch_distance_mapping.call_count == 6
    assert spied_extract_combinations.call_count == 1
    assert spied_resolve_conflicts.call_count == 1
    assert spied_compute_distance_mapping.call_count == 2
    assert spied_generate_variant_combinations.call_count == 0
    assert spied_trim_unreachable_from_graph.call_count == 2
    assert spied_updated_by_distance.call_count == 2
    assert spied_extract_conflicting_nodes.call_count == 4
    assert spied_combined_requirements.call_count == 4
    assert spied_extract_parents.call_count == 1
    assert spied_relink_parents.call_count == 1
    assert spied_extract_ordered_packages.call_count == 1


def test_scenario_10(
    spied_fetch_next_graph,
    spied_fetch_distance_mapping,
    spied_extract_combinations,
    spied_resolve_conflicts,
    spied_compute_distance_mapping,
    spied_generate_variant_combinations,
    spied_trim_unreachable_from_graph,
    spied_updated_by_distance,
    spied_extract_conflicting_nodes,
    spied_combined_requirements,
    spied_extract_parents,
    spied_relink_parents,
    spied_extract_ordered_packages
):
    """Compute packages for the following graph.

    Like the scenario 7, a new node is added to the graph during the conflict
    resolution process, but this time the new node leads to a division of the
    graph.

    Root
     |
     |--(A<=0.3.0): A==0.3.0
     |
     `--(B): B==0.1.0
         |
         `--(A !=0.3.0): A==1.0.0

    Expected: B==0.1.0, C[V3]==1.0.0, A==0.2.0

    """
    definition_mapping = {
        "A": {
            "1.0.0": wiz.definition.Definition({
                "identifier": "A",
                "version": "1.0.0"
            }),
            "0.3.0": wiz.definition.Definition({
                "identifier": "A",
                "version": "0.3.0"
            }),
            "0.2.0": wiz.definition.Definition({
                "identifier": "A",
                "version": "0.2.0",
                "requirements": ["C"]
            })
        },
        "B": {
            "0.1.0": wiz.definition.Definition({
                "identifier": "B",
                "version": "0.1.0",
                "requirements": ["A !=0.3.0"]
            })
        },
        "C": {
            "1.0.0": wiz.definition.Definition({
                "identifier": "C",
                "version": "1.0.0",
                "variants": [
                    {
                        "identifier": "V3",
                    },
                    {
                        "identifier": "V2",
                    },
                    {
                        "identifier": "V1",
                    }
                ]
            }),
        }
    }

    resolver = wiz.graph.Resolver(definition_mapping)
    packages = resolver.compute_packages([
        Requirement("A<=0.3.0"), Requirement("B")
    ])

    assert len(packages) == 3
    assert packages[0].identifier == "B==0.1.0"
    assert packages[1].identifier == "C[V3]==1.0.0"
    assert packages[2].identifier == "A==0.2.0"

    # Check spied functions / methods
    assert spied_fetch_next_graph.call_count == 2
    assert spied_fetch_distance_mapping.call_count == 6
    assert spied_extract_combinations.call_count == 2
    assert spied_resolve_conflicts.call_count == 2
    assert spied_compute_distance_mapping.call_count == 4
    assert spied_generate_variant_combinations.call_count == 1
    assert spied_trim_unreachable_from_graph.call_count == 2
    assert spied_updated_by_distance.call_count == 2
    assert spied_extract_conflicting_nodes.call_count == 3
    assert spied_combined_requirements.call_count == 3
    assert spied_extract_parents.call_count == 0
    assert spied_relink_parents.call_count == 2
    assert spied_extract_ordered_packages.call_count == 1


def test_scenario_11(
    spied_fetch_next_graph,
    spied_fetch_distance_mapping,
    spied_extract_combinations,
    spied_resolve_conflicts,
    spied_compute_distance_mapping,
    spied_generate_variant_combinations,
    spied_trim_unreachable_from_graph,
    spied_updated_by_distance,
    spied_extract_conflicting_nodes,
    spied_combined_requirements,
    spied_extract_parents,
    spied_relink_parents,
    spied_extract_ordered_packages
):
    """Compute packages for the following graph.

    When a definition variant is present more than other variants from the same
    definition in the graph, it has priority.

    Root
     |
     |--(A): A[V1]==1.0.0
     |   |
     |   `--(B >=1, <2): B==1.0.0
     |
     |--(A): A[V2]==1.0.0
     |   |
     |   `--(B >=2, <3): B==2.0.0
     |
     |--(A): A[V3]==1.0.0
     |   |
     |   `--(B >=3, <4): B==3.0.0
     |
     `--(C): C
         |
         `--(A[V2]): A[V2]==1.0.0
             |
             `--(B >=2, <3): B==2.0.0

    Expected: C, B==2.0.0, A[V2]==1.0.0

    """
    definition_mapping = {
        "A": {
            "1.0.0": wiz.definition.Definition({
                "identifier": "A",
                "version": "1.0.0",
                "variants": [
                    {
                        "identifier": "V3",
                        "requirements": ["B >=3, <4"]
                    },
                    {
                        "identifier": "V2",
                        "requirements": ["B >=2, <3"]
                    },
                    {
                        "identifier": "V1",
                        "requirements": ["B >=1, <2"]
                    }
                ]
            })
        },
        "B": {
            "1.0.0": wiz.definition.Definition({
                "identifier": "B",
                "version": "1.0.0"
            }),
            "2.0.0": wiz.definition.Definition({
                "identifier": "B",
                "version": "2.0.0"
            }),
            "3.0.0": wiz.definition.Definition({
                "identifier": "B",
                "version": "3.0.0"
            }),
        },
        "C": {
            "unknown": wiz.definition.Definition({
                "identifier": "C",
                "requirements": ["A[V2]"]
            })
        }
    }

    resolver = wiz.graph.Resolver(definition_mapping)
    packages = resolver.compute_packages([
        Requirement("A"), Requirement("C")
    ])

    assert len(packages) == 3
    assert packages[0].identifier == "C"
    assert packages[1].identifier == "B==2.0.0"
    assert packages[2].identifier == "A[V2]==1.0.0"

    # Check spied functions / methods
    assert spied_fetch_next_graph.call_count == 1
    assert spied_fetch_distance_mapping.call_count == 4
    assert spied_extract_combinations.call_count == 1
    assert spied_resolve_conflicts.call_count == 1
    assert spied_compute_distance_mapping.call_count == 2
    assert spied_generate_variant_combinations.call_count == 1
    assert spied_trim_unreachable_from_graph.call_count == 1
    assert spied_updated_by_distance.call_count == 1
    assert spied_extract_conflicting_nodes.call_count == 1
    assert spied_combined_requirements.call_count == 1
    assert spied_extract_parents.call_count == 0
    assert spied_relink_parents.call_count == 0
    assert spied_extract_ordered_packages.call_count == 1


def test_scenario_12(
    spied_fetch_next_graph,
    spied_fetch_distance_mapping,
    spied_extract_combinations,
    spied_resolve_conflicts,
    spied_compute_distance_mapping,
    spied_generate_variant_combinations,
    spied_trim_unreachable_from_graph,
    spied_updated_by_distance,
    spied_extract_conflicting_nodes,
    spied_combined_requirements,
    spied_extract_parents,
    spied_relink_parents,
    spied_extract_ordered_packages
):
    """Compute packages for the following graph.

    When two versions of a definition are added to the graph with all their
    respective variants, the conflict is resolved for the variant with the
    highest priority.

    Root
     |
     |--(A): A[V1]==1.0.0
     |   |
     |   `--(B >=1, <2): B==1.0.0
     |
     |--(A): A[V2]==1.0.0
     |   |
     |   `--(B >=2, <3): B==2.0.0
     |
     |--(A): A[V3]==1.0.0
     |   |
     |   `--(B >=3, <4): B==3.0.0
     |
     `--(C): C
         |
         |--(A==0.5.0): A[V1]==0.5.0
         |   |
         |   `--(B >=1, <2): B==1.0.0
         |
         |--(A==0.5.0): A[V2]==0.5.0
         |   |
         |   `--(B >=1, <2): B==1.0.0
         |
         `--(A==0.5.0): A[V3]==0.5.0
             |
             `--(B >=1, <2): B==1.0.0

    Expected: C, B==3.0.0, A[V3]==0.5.0

    """
    definition_mapping = {
        "A": {
            "1.0.0": wiz.definition.Definition({
                "identifier": "A",
                "version": "1.0.0",
                "variants": [
                    {
                        "identifier": "V3",
                        "requirements": ["B >=3, <4"]
                    },
                    {
                        "identifier": "V2",
                        "requirements": ["B >=2, <3"]
                    },
                    {
                        "identifier": "V1",
                        "requirements": ["B >=1, <2"]
                    }
                ]
            }),
            "0.5.0": wiz.definition.Definition({
                "identifier": "A",
                "version": "0.5.0",
                "variants": [
                    {
                        "identifier": "V3",
                        "requirements": ["B >=3, <4"]
                    },
                    {
                        "identifier": "V2",
                        "requirements": ["B >=2, <3"]
                    },
                    {
                        "identifier": "V1",
                        "requirements": ["B >=1, <2"]
                    }
                ]
            }),
        },
        "B": {
            "1.0.0": wiz.definition.Definition({
                "identifier": "B",
                "version": "1.0.0"
            }),
            "2.0.0": wiz.definition.Definition({
                "identifier": "B",
                "version": "2.0.0"
            }),
            "3.0.0": wiz.definition.Definition({
                "identifier": "B",
                "version": "3.0.0"
            }),
        },
        "C": {
            "unknown": wiz.definition.Definition({
                "identifier": "C",
                "requirements": ["A==0.5.0"]
            })
        }
    }

    resolver = wiz.graph.Resolver(definition_mapping)
    packages = resolver.compute_packages([
        Requirement("A"), Requirement("C")
    ])

    assert len(packages) == 3
    assert packages[0].identifier == "C"
    assert packages[1].identifier == "B==3.0.0"
    assert packages[2].identifier == "A[V3]==0.5.0"

    # Check spied functions / methods
    assert spied_fetch_next_graph.call_count == 1
    assert spied_fetch_distance_mapping.call_count == 6
    assert spied_extract_combinations.call_count == 1
    assert spied_resolve_conflicts.call_count == 1
    assert spied_compute_distance_mapping.call_count == 3
    assert spied_generate_variant_combinations.call_count == 1
    assert spied_trim_unreachable_from_graph.call_count == 1
    assert spied_updated_by_distance.call_count == 1
    assert spied_extract_conflicting_nodes.call_count == 3
    assert spied_combined_requirements.call_count == 3
    assert spied_extract_parents.call_count == 0
    assert spied_relink_parents.call_count == 1
    assert spied_extract_ordered_packages.call_count == 1


def test_scenario_13(
    spied_fetch_next_graph,
    spied_fetch_distance_mapping,
    spied_extract_combinations,
    spied_resolve_conflicts,
    spied_compute_distance_mapping,
    spied_generate_variant_combinations,
    spied_trim_unreachable_from_graph,
    spied_updated_by_distance,
    spied_extract_conflicting_nodes,
    spied_combined_requirements,
    spied_extract_parents,
    spied_relink_parents,
    spied_extract_ordered_packages
):
    """Compute packages for the following graph.

    Variant has priority over version. When a package is added with all its
    variants, if this package is required a second time in the tree for a
    different version, this requirement will be ignored if the variant with
    the highest priority does not have this version.

    Root
     |
     |--(A): A[V1]==1.0.0
     |   |
     |   `--(B >=1, <2): B==1.0.0
     |
     |--(A): A[V2]==1.0.0
     |   |
     |   `--(B >=2, <3): B==2.0.0
     |
     |--(A): A[V3]==1.0.0
     |   |
     |   `--(B >=3, <4): B==3.0.0
     |
     `--(C): C
         |
         `--(A==0.5.0): A[V1]==0.5.0
             |
             `--(B >=1, <2): B==1.0.0

    Expected: C, B==3.0.0, A[V3]==1.0.0

    """
    definition_mapping = {
        "A": {
            "1.0.0": wiz.definition.Definition({
                "identifier": "A",
                "version": "1.0.0",
                "variants": [
                    {
                        "identifier": "V3",
                        "requirements": ["B >=3, <4"]
                    },
                    {
                        "identifier": "V2",
                        "requirements": ["B >=2, <3"]
                    },
                    {
                        "identifier": "V1",
                        "requirements": ["B >=1, <2"]
                    }
                ]
            }),
            "0.5.0": wiz.definition.Definition({
                "identifier": "A",
                "version": "0.5.0",
                "variants": [
                    {
                        "identifier": "V1",
                        "requirements": ["B >=1, <2"]
                    }
                ]
            }),
        },
        "B": {
            "1.0.0": wiz.definition.Definition({
                "identifier": "B",
                "version": "1.0.0"
            }),
            "2.0.0": wiz.definition.Definition({
                "identifier": "B",
                "version": "2.0.0"
            }),
            "3.0.0": wiz.definition.Definition({
                "identifier": "B",
                "version": "3.0.0"
            }),
        },
        "C": {
            "unknown": wiz.definition.Definition({
                "identifier": "C",
                "requirements": ["A==0.5.0"]
            })
        }
    }

    resolver = wiz.graph.Resolver(definition_mapping)
    packages = resolver.compute_packages([
        Requirement("A"), Requirement("C")
    ])

    assert len(packages) == 3
    assert packages[0].identifier == "C"
    assert packages[1].identifier == "B==3.0.0"
    assert packages[2].identifier == "A[V3]==1.0.0"

    # Check spied functions / methods
    assert spied_fetch_next_graph.call_count == 1
    assert spied_fetch_distance_mapping.call_count == 4
    assert spied_extract_combinations.call_count == 1
    assert spied_resolve_conflicts.call_count == 1
    assert spied_compute_distance_mapping.call_count == 2
    assert spied_generate_variant_combinations.call_count == 1
    assert spied_trim_unreachable_from_graph.call_count == 1
    assert spied_updated_by_distance.call_count == 1
    assert spied_extract_conflicting_nodes.call_count == 1
    assert spied_combined_requirements.call_count == 1
    assert spied_extract_parents.call_count == 0
    assert spied_relink_parents.call_count == 0
    assert spied_extract_ordered_packages.call_count == 1


def test_scenario_14(
    spied_fetch_next_graph,
    spied_fetch_distance_mapping,
    spied_extract_combinations,
    spied_resolve_conflicts,
    spied_compute_distance_mapping,
    spied_generate_variant_combinations,
    spied_trim_unreachable_from_graph,
    spied_updated_by_distance,
    spied_extract_conflicting_nodes,
    spied_combined_requirements,
    spied_extract_parents,
    spied_relink_parents,
    spied_extract_ordered_packages
):
    """Compute packages for the following graph.

    When several packages with variants are added to the graph, the variant
    with the highest priority is returned for each package if no conflict
    appear.

    Root
     |
     |--(A): A[V1]
     |
     |--(A): A[V2]
     |
     |--(A): A[V3]
     |
     |--(B): B[V1]
     |
     |--(B): B[V2]
     |
     |--(B): B[V3]
     |
     |--(B): B[V4]
     |
     |--(C): C[V1]
     |
     `--(C): C[V2]

    Expected: C[V2], B[V4], A[V3]

    """
    definition_mapping = {
        "A": {
            "unknown": wiz.definition.Definition({
                "identifier": "A",
                "variants": [
                    {
                        "identifier": "V3",
                    },
                    {
                        "identifier": "V2",
                    },
                    {
                        "identifier": "V1",
                    }
                ]
            })
        },
        "B": {
            "unknown": wiz.definition.Definition({
                "identifier": "B",
                "variants": [
                    {
                        "identifier": "V4",
                    },
                    {
                        "identifier": "V3",
                    },
                    {
                        "identifier": "V2",
                    },
                    {
                        "identifier": "V1",
                    }
                ]
            })
        },
        "C": {
            "unknown": wiz.definition.Definition({
                "identifier": "C",
                "variants": [
                    {
                        "identifier": "V2",
                    },
                    {
                        "identifier": "V1",
                    }
                ]
            })
        }
    }

    resolver = wiz.graph.Resolver(definition_mapping)
    packages = resolver.compute_packages([
        Requirement("A"), Requirement("B"), Requirement("C")
    ])

    assert len(packages) == 3
    assert packages[0].identifier == "C[V2]"
    assert packages[1].identifier == "B[V4]"
    assert packages[2].identifier == "A[V3]"

    # Check spied functions / methods
    assert spied_fetch_next_graph.call_count == 1
    assert spied_fetch_distance_mapping.call_count == 2
    assert spied_extract_combinations.call_count == 1
    assert spied_resolve_conflicts.call_count == 1
    assert spied_compute_distance_mapping.call_count == 2
    assert spied_generate_variant_combinations.call_count == 1
    assert spied_trim_unreachable_from_graph.call_count == 0
    assert spied_updated_by_distance.call_count == 0
    assert spied_extract_conflicting_nodes.call_count == 0
    assert spied_combined_requirements.call_count == 0
    assert spied_extract_parents.call_count == 0
    assert spied_relink_parents.call_count == 0
    assert spied_extract_ordered_packages.call_count == 1


def test_scenario_15(
    spied_fetch_next_graph,
    spied_fetch_distance_mapping,
    spied_extract_combinations,
    spied_resolve_conflicts,
    spied_compute_distance_mapping,
    spied_generate_variant_combinations,
    spied_trim_unreachable_from_graph,
    spied_updated_by_distance,
    spied_extract_conflicting_nodes,
    spied_combined_requirements,
    spied_extract_parents,
    spied_relink_parents,
    spied_extract_ordered_packages
):
    """Compute packages for the following graph.

    If a definition variant contains an error, the graph combinations list will
    be optimized to only keep it once and drop all other combinations which
    attempt to use it.

    Root
     |
     |--(A): A[V1]
     |
     |--(A): A[V2]
     |
     |--(A): A[V3]
     |   |
     |   `--(incorrect): ERROR!
     |
     |--(B): B[V1]
     |
     |--(B): B[V2]
     |
     |--(B): B[V3]
     |
     |--(B): B[V4]
     |
     |--(C): C[V1]
     |
     `--(C): C[V2]

    Expected: C[V2], B[V4], A[V2]

    """
    definition_mapping = {
        "A": {
            "unknown": wiz.definition.Definition({
                "identifier": "A",
                "variants": [
                    {
                        "identifier": "V3",
                        "requirements": ["incorrect"]
                    },
                    {
                        "identifier": "V2",
                    },
                    {
                        "identifier": "V1",
                    }
                ]
            })
        },
        "B": {
            "unknown": wiz.definition.Definition({
                "identifier": "B",
                "variants": [
                    {
                        "identifier": "V4",
                    },
                    {
                        "identifier": "V3",
                    },
                    {
                        "identifier": "V2",
                    },
                    {
                        "identifier": "V1",
                    }
                ]
            })
        },
        "C": {
            "unknown": wiz.definition.Definition({
                "identifier": "C",
                "variants": [
                    {
                        "identifier": "V2",
                    },
                    {
                        "identifier": "V1",
                    }
                ]
            })
        }
    }

    resolver = wiz.graph.Resolver(definition_mapping)
    packages = resolver.compute_packages([
        Requirement("A"), Requirement("B"), Requirement("C")
    ])

    assert len(packages) == 3
    assert packages[0].identifier == "C[V2]"
    assert packages[1].identifier == "B[V4]"
    assert packages[2].identifier == "A[V2]"

    # Check spied functions / methods
    assert spied_fetch_next_graph.call_count == 2
    assert spied_fetch_distance_mapping.call_count == 3
    assert spied_extract_combinations.call_count == 1
    assert spied_resolve_conflicts.call_count == 2
    assert spied_compute_distance_mapping.call_count == 3
    assert spied_generate_variant_combinations.call_count == 1
    assert spied_trim_unreachable_from_graph.call_count == 0
    assert spied_updated_by_distance.call_count == 1
    assert spied_extract_conflicting_nodes.call_count == 0
    assert spied_combined_requirements.call_count == 0
    assert spied_extract_parents.call_count == 0
    assert spied_relink_parents.call_count == 0
    assert spied_extract_ordered_packages.call_count == 1


def test_scenario_16(
    spied_fetch_next_graph,
    spied_fetch_distance_mapping,
    spied_extract_combinations,
    spied_resolve_conflicts,
    spied_compute_distance_mapping,
    spied_generate_variant_combinations,
    spied_trim_unreachable_from_graph,
    spied_updated_by_distance,
    spied_extract_conflicting_nodes,
    spied_combined_requirements,
    spied_extract_parents,
    spied_relink_parents,
    spied_extract_ordered_packages
):
    """Compute packages for the following graph.

    For the same example as scenario 15, if the package 'A[V3]' has a
    conflicting requirement instead of an error, all other combinations which
    include this package would be preserved.

    Root
     |
     |--(A): A[V1]
     |
     |--(A): A[V2]
     |
     |--(A): A[V3]
     |   |
     |   `--(D>=1): D==1.0.0
     |
     |--(B): B[V1]
     |
     |--(B): B[V2]
     |
     |--(B): B[V3]
     |
     |--(B): B[V4]
     |
     |--(C): C[V1]
     |
     |--(C): C[V2]
     |
     `--(D<1): D==0.1.0

    Expected: C[V2], B[V4], A[V2], D==0.1.0

    """
    definition_mapping = {
        "A": {
            "unknown": wiz.definition.Definition({
                "identifier": "A",
                "variants": [
                    {
                        "identifier": "V3",
                        "requirements": ["D>=1"]
                    },
                    {
                        "identifier": "V2",
                    },
                    {
                        "identifier": "V1",
                    }
                ]
            })
        },
        "B": {
            "unknown": wiz.definition.Definition({
                "identifier": "B",
                "variants": [
                    {
                        "identifier": "V4",
                    },
                    {
                        "identifier": "V3",
                    },
                    {
                        "identifier": "V2",
                    },
                    {
                        "identifier": "V1",
                    }
                ]
            })
        },
        "C": {
            "unknown": wiz.definition.Definition({
                "identifier": "C",
                "variants": [
                    {
                        "identifier": "V2",
                    },
                    {
                        "identifier": "V1",
                    }
                ]
            })
        },
        "D": {
            "1.0.0": wiz.definition.Definition({
                "identifier": "D",
                "version": "1.0.0"
            }),
            "0.1.0": wiz.definition.Definition({
                "identifier": "D",
                "version": "0.1.0"
            })
        }
    }

    resolver = wiz.graph.Resolver(definition_mapping)
    packages = resolver.compute_packages([
        Requirement("A"), Requirement("B"), Requirement("C"), Requirement("D<1")
    ])

    assert len(packages) == 4
    assert packages[0].identifier == "D==0.1.0"
    assert packages[1].identifier == "C[V2]"
    assert packages[2].identifier == "B[V4]"
    assert packages[3].identifier == "A[V2]"

    # Check spied functions / methods
    assert spied_fetch_next_graph.call_count == 9
    assert spied_fetch_distance_mapping.call_count == 12
    assert spied_extract_combinations.call_count == 1
    assert spied_resolve_conflicts.call_count == 9
    assert spied_compute_distance_mapping.call_count == 10
    assert spied_generate_variant_combinations.call_count == 1
    assert spied_trim_unreachable_from_graph.call_count == 9
    assert spied_updated_by_distance.call_count == 9
    assert spied_extract_conflicting_nodes.call_count == 9
    assert spied_combined_requirements.call_count == 9
    assert spied_extract_parents.call_count == 8
    assert spied_relink_parents.call_count == 0
    assert spied_extract_ordered_packages.call_count == 1


def test_scenario_17(
    spied_fetch_next_graph,
    spied_fetch_distance_mapping,
    spied_extract_combinations,
    spied_resolve_conflicts,
    spied_compute_distance_mapping,
    spied_generate_variant_combinations,
    spied_trim_unreachable_from_graph,
    spied_updated_by_distance,
    spied_extract_conflicting_nodes,
    spied_combined_requirements,
    spied_extract_parents,
    spied_relink_parents,
    spied_extract_ordered_packages
):
    """Compute packages for the following graph.

    When a package has a condition which is not fulfilled, it is not included
    in the resolved packages.

    Root
     |
     |--(A): A==1.1.0
     |
     `--(B): B==1.0.0 (Condition: A < 1)
         |
         `--(C > 0.1.0): C==0.5.0

    Expected: A==0.2.0

    """
    definition_mapping = {
        "A": {
            "1.1.0": wiz.definition.Definition({
                "identifier": "A",
                "version": "1.1.0",
            }),
            "0.2.0": wiz.definition.Definition({
                "identifier": "A",
                "version": "0.2.0",
            }),
        },
        "B": {
            "1.0.0": wiz.definition.Definition({
                "identifier": "B",
                "version": "1.0.0",
                "conditions": ["A < 1"],
                "requirements": ["C > 0.1.0"],
            })
        },
        "C": {
            "0.5.0": wiz.definition.Definition({
                "identifier": "C",
                "version": "0.5.0"
            })
        },
    }

    resolver = wiz.graph.Resolver(definition_mapping)
    packages = resolver.compute_packages([
        Requirement("A"), Requirement("B")
    ])

    assert len(packages) == 1
    assert packages[0].identifier == "A==1.1.0"

    # Check spied functions / methods
    assert spied_fetch_next_graph.call_count == 1
    assert spied_fetch_distance_mapping.call_count == 1
    assert spied_extract_combinations.call_count == 1
    assert spied_resolve_conflicts.call_count == 1
    assert spied_compute_distance_mapping.call_count == 1
    assert spied_generate_variant_combinations.call_count == 0
    assert spied_trim_unreachable_from_graph.call_count == 0
    assert spied_updated_by_distance.call_count == 0
    assert spied_extract_conflicting_nodes.call_count == 0
    assert spied_combined_requirements.call_count == 0
    assert spied_extract_parents.call_count == 0
    assert spied_relink_parents.call_count == 0
    assert spied_extract_ordered_packages.call_count == 1


def test_scenario_18(
    spied_fetch_next_graph,
    spied_fetch_distance_mapping,
    spied_extract_combinations,
    spied_resolve_conflicts,
    spied_compute_distance_mapping,
    spied_generate_variant_combinations,
    spied_trim_unreachable_from_graph,
    spied_updated_by_distance,
    spied_extract_conflicting_nodes,
    spied_combined_requirements,
    spied_extract_parents,
    spied_relink_parents,
    spied_extract_ordered_packages
):
    """Compute packages for the following graph.

    When a package has a condition which is fulfilled, it is properly included
    in the resolved packages with expected distance priority.

    Root
     |
     |--(A): A==1.1.0
     |
     `--(B): B==1.0.0 (Condition: A > 1)
         |
         `--(C > 0.1.0): C==0.5.0

    Expected: A==0.2.0, B==1.0.0, C==0.5.0

    """
    definition_mapping = {
        "A": {
            "1.1.0": wiz.definition.Definition({
                "identifier": "A",
                "version": "1.1.0",
            }),
            "0.2.0": wiz.definition.Definition({
                "identifier": "A",
                "version": "0.2.0",
            }),
        },
        "B": {
            "1.0.0": wiz.definition.Definition({
                "identifier": "B",
                "version": "1.0.0",
                "conditions": ["A > 1"],
                "requirements": ["C > 0.1.0"],

            })
        },
        "C": {
            "0.5.0": wiz.definition.Definition({
                "identifier": "C",
                "version": "0.5.0"
            })
        },
    }

    resolver = wiz.graph.Resolver(definition_mapping)
    packages = resolver.compute_packages([
        Requirement("A"), Requirement("B")
    ])

    assert len(packages) == 3
    assert packages[0].identifier == "C==0.5.0"
    assert packages[1].identifier == "B==1.0.0"
    assert packages[2].identifier == "A==1.1.0"

    # Check spied functions / methods
    assert spied_fetch_next_graph.call_count == 1
    assert spied_fetch_distance_mapping.call_count == 1
    assert spied_extract_combinations.call_count == 1
    assert spied_resolve_conflicts.call_count == 1
    assert spied_compute_distance_mapping.call_count == 1
    assert spied_generate_variant_combinations.call_count == 0
    assert spied_trim_unreachable_from_graph.call_count == 0
    assert spied_updated_by_distance.call_count == 0
    assert spied_extract_conflicting_nodes.call_count == 0
    assert spied_combined_requirements.call_count == 0
    assert spied_extract_parents.call_count == 0
    assert spied_relink_parents.call_count == 0
    assert spied_extract_ordered_packages.call_count == 1


def test_scenario_19(
    spied_fetch_next_graph,
    spied_fetch_distance_mapping,
    spied_extract_combinations,
    spied_resolve_conflicts,
    spied_compute_distance_mapping,
    spied_generate_variant_combinations,
    spied_trim_unreachable_from_graph,
    spied_updated_by_distance,
    spied_extract_conflicting_nodes,
    spied_combined_requirements,
    spied_extract_parents,
    spied_relink_parents,
    spied_extract_ordered_packages
):
    """Compute packages for the following graph.

    A package condition can be fulfilled by packages deep in the graph.

    Root
     |
     |--(A): A==0.2.0 (Condition: E)
     |   |
     |   `--(C >=0.3.2, <1): C==0.3.2
     |
     `--(G): G==2.0.2
         |
         `--(B<0.2.0): B==0.1.0
             |
             `--(D>=0.1.0): D==0.1.4
                 |
                 `--(E>=2): E==2.3.0

    Expected: E==2.3.0, D==0.1.4, B==0.1.0, C==0.3.2, G==2.0.2, A==0.2.0

    The position of 'C==0.3.2' / 'G==2.0.2' can vary as they have similar
    priority numbers.

    """
    definition_mapping = {
        "A": {
            "0.2.0": wiz.definition.Definition({
                "identifier": "A",
                "version": "0.2.0",
                "conditions": ["E"],
                "requirements": ["C >=0.3.2, <1"]
            }),
        },
        "B": {
            "0.1.0": wiz.definition.Definition({
                "identifier": "B",
                "version": "0.1.0",
                "requirements": ["D >=0.1.0"],
            })
        },
        "C": {
            "0.3.2": wiz.definition.Definition({
                "identifier": "C",
                "version": "0.3.2"
            })
        },
        "D": {
            "0.1.4": wiz.definition.Definition({
                "identifier": "D",
                "version": "0.1.4",
                "requirements": ["E >=2"]
            })
        },
        "E": {
            "2.3.0": wiz.definition.Definition({
                "identifier": "E",
                "version": "2.3.0"
            })
        },
        "G": {
            "2.0.2": wiz.definition.Definition({
                "identifier": "G",
                "version": "2.0.2",
                "requirements": ["B <0.2.0"]
            })
        },
    }

    resolver = wiz.graph.Resolver(definition_mapping)
    packages = resolver.compute_packages([
        Requirement("A"), Requirement("G")
    ])

    assert len(packages) == 6
    assert packages[0].identifier == "E==2.3.0"
    assert packages[1].identifier == "D==0.1.4"
    assert packages[2].identifier == "B==0.1.0"

    # Order can vary cause both have priority of 2
    assert packages[3].identifier in ["C==0.3.2", "G==2.0.2"]
    assert packages[4].identifier in ["C==0.3.2", "G==2.0.2"]
    assert packages[4] != packages[3]

    assert packages[5].identifier == "A==0.2.0"

    # Check spied functions / methods
    assert spied_fetch_next_graph.call_count == 1
    assert spied_fetch_distance_mapping.call_count == 1
    assert spied_extract_combinations.call_count == 1
    assert spied_resolve_conflicts.call_count == 1
    assert spied_compute_distance_mapping.call_count == 1
    assert spied_generate_variant_combinations.call_count == 0
    assert spied_trim_unreachable_from_graph.call_count == 0
    assert spied_updated_by_distance.call_count == 0
    assert spied_extract_conflicting_nodes.call_count == 0
    assert spied_combined_requirements.call_count == 0
    assert spied_extract_parents.call_count == 0
    assert spied_relink_parents.call_count == 0
    assert spied_extract_ordered_packages.call_count == 1


def test_scenario_20(
    spied_fetch_next_graph,
    spied_fetch_distance_mapping,
    spied_extract_combinations,
    spied_resolve_conflicts,
    spied_compute_distance_mapping,
    spied_generate_variant_combinations,
    spied_trim_unreachable_from_graph,
    spied_updated_by_distance,
    spied_extract_conflicting_nodes,
    spied_combined_requirements,
    spied_extract_parents,
    spied_relink_parents,
    spied_extract_ordered_packages
):
    """Compute packages for the following graph.

    For the same example as the scenario 19, if the condition can not be
    fulfilled, the package is not included in the resolved packages.

    Root
     |
     |--(A): A==0.2.0 (Condition: E, F)
     |   |
     |   `--(C >=0.3.2, <1): C==0.3.2
     |
     `--(G): G==2.0.2
         |
         `--(B<0.2.0): B==0.1.0
             |
             `--(D>=0.1.0): D==0.1.4
                 |
                 `--(E>=2): E==2.3.0

    Expected: E==2.3.0, D==0.1.4, B==0.1.0, G==2.0.2

    """
    definition_mapping = {
        "A": {
            "0.2.0": wiz.definition.Definition({
                "identifier": "A",
                "version": "0.2.0",
                "conditions": ["E", "F"],
                "requirements": ["C >=0.3.2, <1"]
            }),
        },
        "B": {
            "0.1.0": wiz.definition.Definition({
                "identifier": "B",
                "version": "0.1.0",
                "requirements": ["D >=0.1.0"],
            })
        },
        "C": {
            "0.3.2": wiz.definition.Definition({
                "identifier": "C",
                "version": "0.3.2"
            })
        },
        "D": {
            "0.1.4": wiz.definition.Definition({
                "identifier": "D",
                "version": "0.1.4",
                "requirements": ["E >=2"]
            })
        },
        "E": {
            "2.3.0": wiz.definition.Definition({
                "identifier": "E",
                "version": "2.3.0"
            }),
        },
        "F": {
            "0.1.0": wiz.definition.Definition({
                "identifier": "F",
                "version": "0.1.0"
            }),
        },
        "G": {
            "2.0.2": wiz.definition.Definition({
                "identifier": "G",
                "version": "2.0.2",
                "requirements": ["B <0.2.0"]
            })
        },
    }

    resolver = wiz.graph.Resolver(definition_mapping)
    packages = resolver.compute_packages([
        Requirement("A"), Requirement("G")
    ])

    assert len(packages) == 4
    assert packages[0].identifier == "E==2.3.0"
    assert packages[1].identifier == "D==0.1.4"
    assert packages[2].identifier == "B==0.1.0"
    assert packages[3].identifier == "G==2.0.2"

    # Check spied functions / methods
    assert spied_fetch_next_graph.call_count == 1
    assert spied_fetch_distance_mapping.call_count == 1
    assert spied_extract_combinations.call_count == 1
    assert spied_resolve_conflicts.call_count == 1
    assert spied_compute_distance_mapping.call_count == 1
    assert spied_generate_variant_combinations.call_count == 0
    assert spied_trim_unreachable_from_graph.call_count == 0
    assert spied_updated_by_distance.call_count == 0
    assert spied_extract_conflicting_nodes.call_count == 0
    assert spied_combined_requirements.call_count == 0
    assert spied_extract_parents.call_count == 0
    assert spied_relink_parents.call_count == 0
    assert spied_extract_ordered_packages.call_count == 1


def test_scenario_21(
    spied_fetch_next_graph,
    spied_fetch_distance_mapping,
    spied_extract_combinations,
    spied_resolve_conflicts,
    spied_compute_distance_mapping,
    spied_generate_variant_combinations,
    spied_trim_unreachable_from_graph,
    spied_updated_by_distance,
    spied_extract_conflicting_nodes,
    spied_combined_requirements,
    spied_extract_parents,
    spied_relink_parents,
    spied_extract_ordered_packages
):
    """Compute packages for the following graph.

    A package which has been added to the graph when its conditions were
    fulfilled will be removed once conflict resolution has resulted in the
    removal of a node the package is conditioned by.

    Root
     |
     |--(A): A==0.2.0 (Condition: E)
     |   |
     |   `--(C >=0.3.2, <1): C==0.3.2
     |       |
     |       `--(D==0.1.0): D==0.1.0
     |
     `--(G): G==2.0.2
         |
         `--(B<0.2.0): B==0.1.0
             |
             |--(D>=0.1.0): D==0.1.4
             |   |
             |   `--(E>=2): E==2.3.0
             |       |
             |       `--(F>=0.2): F==1.0.0
             |
             `--(F>=1): F==1.0.0

    Expected: F==1.0.0, D==0.1.0, B==0.1.0, G==2.0.2

    """
    definition_mapping = {
        "A": {
            "0.2.0": wiz.definition.Definition({
                "identifier": "A",
                "version": "0.2.0",
                "requirements": ["C>=0.3.2, <1"],
                "conditions": ["E"]
            }),
            "0.1.0": wiz.definition.Definition({
                "identifier": "A",
                "version": "0.1.0"
            })
        },
        "B": {
            "0.2.0": wiz.definition.Definition({
                "identifier": "B",
                "version": "0.2.0"
            }),
            "0.1.0": wiz.definition.Definition({
                "identifier": "B",
                "version": "0.1.0",
                "requirements": ["D>=0.1.0", "F>=1"]
            })
        },
        "C": {
            "1.0.0": wiz.definition.Definition({
                "identifier": "C",
                "version": "1.0.0"
            }),
            "0.3.2": wiz.definition.Definition({
                "identifier": "C",
                "version": "0.3.2",
                "requirements": ["D==0.1.0"]
            })
        },
        "D": {
            "0.1.4": wiz.definition.Definition({
                "identifier": "D",
                "version": "0.1.4",
                "requirements": ["E>=2"]
            }),
            "0.1.0": wiz.definition.Definition({
                "identifier": "D",
                "version": "0.1.0"
            })
        },
        "E": {
            "2.3.0": wiz.definition.Definition({
                "identifier": "E",
                "version": "2.3.0",
                "requirements": ["F>=0.2"]
            })
        },
        "F": {
            "1.0.0": wiz.definition.Definition({
                "identifier": "F",
                "version": "1.0.0"
            }),
            "0.9.0": wiz.definition.Definition({
                "identifier": "F",
                "version": "0.9.0"
            })
        },
        "G": {
            "2.0.2": wiz.definition.Definition({
                "identifier": "G",
                "version": "2.0.2",
                "requirements": ["B<0.2.0"]
            }),
            "2.0.1": wiz.definition.Definition({
                "identifier": "B",
                "version": "2.0.1"
            })
        }
    }

    resolver = wiz.graph.Resolver(definition_mapping)
    packages = resolver.compute_packages([Requirement("A"), Requirement("G")])

    assert len(packages) == 4
    assert packages[0].identifier == "F==1.0.0"
    assert packages[1].identifier == "D==0.1.0"
    assert packages[2].identifier == "B==0.1.0"
    assert packages[3].identifier == "G==2.0.2"

    # Check spied functions / methods
    assert spied_fetch_next_graph.call_count == 1
    assert spied_fetch_distance_mapping.call_count == 4
    assert spied_extract_combinations.call_count == 1
    assert spied_resolve_conflicts.call_count == 1
    assert spied_compute_distance_mapping.call_count == 3
    assert spied_generate_variant_combinations.call_count == 0
    assert spied_trim_unreachable_from_graph.call_count == 2
    assert spied_updated_by_distance.call_count == 2
    assert spied_extract_conflicting_nodes.call_count == 2
    assert spied_combined_requirements.call_count == 2
    assert spied_extract_parents.call_count == 0
    assert spied_relink_parents.call_count == 1
    assert spied_extract_ordered_packages.call_count == 1


def test_scenario_22(
    spied_fetch_next_graph,
    spied_fetch_distance_mapping,
    spied_extract_combinations,
    spied_resolve_conflicts,
    spied_compute_distance_mapping,
    spied_generate_variant_combinations,
    spied_trim_unreachable_from_graph,
    spied_updated_by_distance,
    spied_extract_conflicting_nodes,
    spied_combined_requirements,
    spied_extract_parents,
    spied_relink_parents,
    spied_extract_ordered_packages
):
    """Fail to compute packages for the following graph.

    Root
     |
     `--(A): Namespace1::A==0.1.0 || Namespace2::A==0.2.0

    Expected: Unable to guess default namespace for 'A'

    """
    definition_mapping = {
        "__namespace__": {
            "A": ["Namespace1", "Namespace2"]
        },
        "Namespace1::A": {
            "0.1.0": wiz.definition.Definition({
                "identifier": "A",
                "version": "0.1.0",
                "namespace": "Namespace1"
            })
        },
        "Namespace2::A": {
            "0.2.0": wiz.definition.Definition({
                "identifier": "A",
                "version": "0.2.0",
                "namespace": "Namespace2"
            })
        }
    }

    resolver = wiz.graph.Resolver(definition_mapping)

    with pytest.raises(wiz.exception.RequestNotFound) as error:
        resolver.compute_packages([Requirement("A")])

    assert (
        "Cannot guess default namespace for 'A' "
        "[available: Namespace1, Namespace2]"
    ) in str(error)

    # Check spied functions / methods
    assert spied_fetch_next_graph.call_count == 2
    assert spied_fetch_distance_mapping.call_count == 1
    assert spied_extract_combinations.call_count == 1
    assert spied_resolve_conflicts.call_count == 1
    assert spied_compute_distance_mapping.call_count == 1
    assert spied_generate_variant_combinations.call_count == 0
    assert spied_trim_unreachable_from_graph.call_count == 0
    assert spied_updated_by_distance.call_count == 1
    assert spied_extract_conflicting_nodes.call_count == 0
    assert spied_combined_requirements.call_count == 0
    assert spied_extract_parents.call_count == 0
    assert spied_relink_parents.call_count == 0
    assert spied_extract_ordered_packages.call_count == 0


def test_scenario_23(
    spied_fetch_next_graph,
    spied_fetch_distance_mapping,
    spied_extract_combinations,
    spied_resolve_conflicts,
    spied_compute_distance_mapping,
    spied_generate_variant_combinations,
    spied_trim_unreachable_from_graph,
    spied_updated_by_distance,
    spied_extract_conflicting_nodes,
    spied_combined_requirements,
    spied_extract_parents,
    spied_relink_parents,
    spied_extract_ordered_packages
):
    """Compute packages for the following graph.

    When a definition is found, its namespace is used to give hint when looking
    for default namespace belonging to the other definitions.

    Root
     |
     |--(A): Namespace1::A
     |
     |--(B): Namespace1::B==0.1.0 || Namespace2::B==0.2.0
     |
     |--(C): Namespace3::C==0.1.0 || Namespace4::C==0.2.0
     |
     `--(D): Namespace4::D

    Expected:
    Namespace4::D, Namespace4::C==0.2.0, Namespace1::B==0.1.0,  Namespace1::A

    """
    definition_mapping = {
        "__namespace__": {
            "A": ["Namespace1"],
            "B": ["Namespace1", "Namespace2"],
            "C": ["Namespace3", "Namespace4"],
            "D": ["Namespace4"],
        },
        "Namespace1::A": {
            "unknown": wiz.definition.Definition({
                "identifier": "A",
                "namespace": "Namespace1"
            })
        },
        "Namespace1::B": {
            "0.1.0": wiz.definition.Definition({
                "identifier": "B",
                "version": "0.1.0",
                "namespace": "Namespace1"
            })
        },
        "Namespace2::B": {
            "0.2.0": wiz.definition.Definition({
                "identifier": "B",
                "version": "0.2.0",
                "namespace": "Namespace2"
            })
        },
        "Namespace3::C": {
            "0.1.0": wiz.definition.Definition({
                "identifier": "C",
                "version": "0.1.0",
                "namespace": "Namespace3"
            })
        },
        "Namespace4::C": {
            "0.2.0": wiz.definition.Definition({
                "identifier": "C",
                "version": "0.2.0",
                "namespace": "Namespace4"
            })
        },
        "Namespace4::D": {
            "unknown": wiz.definition.Definition({
                "identifier": "D",
                "namespace": "Namespace4"
            })
        }
    }

    resolver = wiz.graph.Resolver(definition_mapping)

    packages = resolver.compute_packages([
        Requirement("A"), Requirement("B"), Requirement("C"), Requirement("D")
    ])
    assert len(packages) == 4
    assert packages[0].qualified_identifier == "Namespace4::D"
    assert packages[1].qualified_identifier == "Namespace4::C==0.2.0"
    assert packages[2].qualified_identifier == "Namespace1::B==0.1.0"
    assert packages[3].qualified_identifier == "Namespace1::A"

    # Check spied functions / methods
    assert spied_fetch_next_graph.call_count == 1
    assert spied_fetch_distance_mapping.call_count == 1
    assert spied_extract_combinations.call_count == 1
    assert spied_resolve_conflicts.call_count == 1
    assert spied_compute_distance_mapping.call_count == 1
    assert spied_generate_variant_combinations.call_count == 0
    assert spied_trim_unreachable_from_graph.call_count == 0
    assert spied_updated_by_distance.call_count == 0
    assert spied_extract_conflicting_nodes.call_count == 0
    assert spied_combined_requirements.call_count == 0
    assert spied_extract_parents.call_count == 0
    assert spied_relink_parents.call_count == 0
    assert spied_extract_ordered_packages.call_count == 1


def test_scenario_24(
    spied_fetch_next_graph,
    spied_fetch_distance_mapping,
    spied_extract_combinations,
    spied_resolve_conflicts,
    spied_compute_distance_mapping,
    spied_generate_variant_combinations,
    spied_trim_unreachable_from_graph,
    spied_updated_by_distance,
    spied_extract_conflicting_nodes,
    spied_combined_requirements,
    spied_extract_parents,
    spied_relink_parents,
    spied_extract_ordered_packages
):
    """Compute packages for the following graph.

    When a definition exists with and without a namespace, the one without a
    namespace is selected automatically by default.

    Root
     |
     `--(A): A==0.1.0 || Namespace1::A==0.2.0

    Expected: A==0.1.0

    """
    definition_mapping = {
        "__namespace__": {
            "A": ["Namespace1"]
        },
        "A": {
            "0.1.0": wiz.definition.Definition({
                "identifier": "A",
                "version": "0.1.0"
            })
        },
        "Namespace1::A": {
            "0.2.0": wiz.definition.Definition({
                "identifier": "A",
                "version": "0.2.0",
                "namespace": "Namespace1"
            })
        }
    }

    resolver = wiz.graph.Resolver(definition_mapping)

    packages = resolver.compute_packages([Requirement("A")])

    assert len(packages) == 1
    assert packages[0].qualified_identifier == "A==0.1.0"

    # Check spied functions / methods
    assert spied_fetch_next_graph.call_count == 1
    assert spied_fetch_distance_mapping.call_count == 1
    assert spied_extract_combinations.call_count == 1
    assert spied_resolve_conflicts.call_count == 1
    assert spied_compute_distance_mapping.call_count == 1
    assert spied_generate_variant_combinations.call_count == 0
    assert spied_trim_unreachable_from_graph.call_count == 0
    assert spied_updated_by_distance.call_count == 0
    assert spied_extract_conflicting_nodes.call_count == 0
    assert spied_combined_requirements.call_count == 0
    assert spied_extract_parents.call_count == 0
    assert spied_relink_parents.call_count == 0
    assert spied_extract_ordered_packages.call_count == 1


def test_scenario_25(
    spied_fetch_next_graph,
    spied_fetch_distance_mapping,
    spied_extract_combinations,
    spied_resolve_conflicts,
    spied_compute_distance_mapping,
    spied_generate_variant_combinations,
    spied_trim_unreachable_from_graph,
    spied_updated_by_distance,
    spied_extract_conflicting_nodes,
    spied_combined_requirements,
    spied_extract_parents,
    spied_relink_parents,
    spied_extract_ordered_packages
):
    """Compute packages for the following graph.

    When a definition exists with and without a namespace, other definitions
    using the same namespace within the request will lead to the selection of
    the one with the namespace.

    Root
     |
     |--(A): A==0.1.0 || Namespace1::A==0.2.0
     |
     `--(B): Namespace1::B==0.1.0

    Expected: Namespace1::B==0.1.0, Namespace1::A==0.1.0

    """
    definition_mapping = {
        "__namespace__": {
            "A": ["Namespace1"],
            "B": ["Namespace1"]
        },
        "A": {
            "0.1.0": wiz.definition.Definition({
                "identifier": "A",
                "version": "0.1.0"
            })
        },
        "Namespace1::A": {
            "0.2.0": wiz.definition.Definition({
                "identifier": "A",
                "version": "0.2.0",
                "namespace": "Namespace1"
            })
        },
        "Namespace1::B": {
            "0.1.0": wiz.definition.Definition({
                "identifier": "B",
                "version": "0.1.0",
                "namespace": "Namespace1"
            })
        },
    }

    resolver = wiz.graph.Resolver(definition_mapping)

    packages = resolver.compute_packages([Requirement("A"), Requirement("B")])

    assert len(packages) == 2
    assert packages[0].qualified_identifier == "Namespace1::B==0.1.0"
    assert packages[1].qualified_identifier == "Namespace1::A==0.2.0"

    # Check spied functions / methods
    assert spied_fetch_next_graph.call_count == 1
    assert spied_fetch_distance_mapping.call_count == 1
    assert spied_extract_combinations.call_count == 1
    assert spied_resolve_conflicts.call_count == 1
    assert spied_compute_distance_mapping.call_count == 1
    assert spied_generate_variant_combinations.call_count == 0
    assert spied_trim_unreachable_from_graph.call_count == 0
    assert spied_updated_by_distance.call_count == 0
    assert spied_extract_conflicting_nodes.call_count == 0
    assert spied_combined_requirements.call_count == 0
    assert spied_extract_parents.call_count == 0
    assert spied_relink_parents.call_count == 0
    assert spied_extract_ordered_packages.call_count == 1


def test_scenario_26(
    spied_fetch_next_graph,
    spied_fetch_distance_mapping,
    spied_extract_combinations,
    spied_resolve_conflicts,
    spied_compute_distance_mapping,
    spied_generate_variant_combinations,
    spied_trim_unreachable_from_graph,
    spied_updated_by_distance,
    spied_extract_conflicting_nodes,
    spied_combined_requirements,
    spied_extract_parents,
    spied_relink_parents,
    spied_extract_ordered_packages
):
    """Compute packages for the following graph.

    When a definition exists with and without a namespace, the one without a
    namespace can be explicitly called.

    Root
     |
     |--(::A): A==0.1.0 || Namespace1::A==0.2.0
     |
     `--(B): Namespace1::B==0.1.0

    Expected: Namespace1::B==0.1.0, A==0.1.0

    """
    definition_mapping = {
        "__namespace__": {
            "A": ["Namespace1"],
            "B": ["Namespace1"]
        },
        "A": {
            "0.1.0": wiz.definition.Definition({
                "identifier": "A",
                "version": "0.1.0"
            })
        },
        "Namespace1::A": {
            "0.2.0": wiz.definition.Definition({
                "identifier": "A",
                "version": "0.2.0",
                "namespace": "Namespace1"
            })
        },
        "Namespace1::B": {
            "0.1.0": wiz.definition.Definition({
                "identifier": "B",
                "version": "0.1.0",
                "namespace": "Namespace1"
            })
        },
    }

    resolver = wiz.graph.Resolver(definition_mapping)

    packages = resolver.compute_packages([Requirement("::A"), Requirement("B")])

    assert len(packages) == 2
    assert packages[0].qualified_identifier == "Namespace1::B==0.1.0"
    assert packages[1].qualified_identifier == "A==0.1.0"

    # Check spied functions / methods
    assert spied_fetch_next_graph.call_count == 1
    assert spied_fetch_distance_mapping.call_count == 1
    assert spied_extract_combinations.call_count == 1
    assert spied_resolve_conflicts.call_count == 1
    assert spied_compute_distance_mapping.call_count == 1
    assert spied_generate_variant_combinations.call_count == 0
    assert spied_trim_unreachable_from_graph.call_count == 0
    assert spied_updated_by_distance.call_count == 0
    assert spied_extract_conflicting_nodes.call_count == 0
    assert spied_combined_requirements.call_count == 0
    assert spied_extract_parents.call_count == 0
    assert spied_relink_parents.call_count == 0
    assert spied_extract_ordered_packages.call_count == 1


def test_scenario_27(
    spied_fetch_next_graph,
    spied_fetch_distance_mapping,
    spied_extract_combinations,
    spied_resolve_conflicts,
    spied_compute_distance_mapping,
    spied_generate_variant_combinations,
    spied_trim_unreachable_from_graph,
    spied_updated_by_distance,
    spied_extract_conflicting_nodes,
    spied_combined_requirements,
    spied_extract_parents,
    spied_relink_parents,
    spied_extract_ordered_packages
):
    """Compute packages for the following graph.

    A package which has been added to the graph when its conditions were
    fulfilled will be kept when conflict resolution has resulted in the
    removal of a node the package is conditioned as long as another node which
    fulfill the same condition remains in the graph.

    Root
     |
     |--(A): A==0.1.0 (Condition: B)
     |   |
     |   `--(B >= 0.1.0, < 1) B==0.1.0
     |
     `--(B): B==1.0.0

    Expected: B==0.1.0, A==0.1.0

    """
    definition_mapping = {
        "A": {
            "0.1.0": wiz.definition.Definition({
                "identifier": "A",
                "version": "0.1.0",
                "conditions": ["B"],
                "requirements": ["B >= 0.1.0, < 1"],
            })
        },
        "B": {
            "1.0.0": wiz.definition.Definition({
                "identifier": "B",
                "version": "1.0.0"
            }),
            "0.1.0": wiz.definition.Definition({
                "identifier": "B",
                "version": "0.1.0"
            })
        }
    }

    resolver = wiz.graph.Resolver(definition_mapping)

    packages = resolver.compute_packages([Requirement("A"), Requirement("B")])

    assert len(packages) == 2
    assert packages[0].qualified_identifier == "B==0.1.0"
    assert packages[1].qualified_identifier == "A==0.1.0"

    # Check spied functions / methods
    assert spied_fetch_next_graph.call_count == 1
    assert spied_fetch_distance_mapping.call_count == 4
    assert spied_extract_combinations.call_count == 1
    assert spied_resolve_conflicts.call_count == 1
    assert spied_compute_distance_mapping.call_count == 2
    assert spied_generate_variant_combinations.call_count == 0
    assert spied_trim_unreachable_from_graph.call_count == 2
    assert spied_updated_by_distance.call_count == 2
    assert spied_extract_conflicting_nodes.call_count == 2
    assert spied_combined_requirements.call_count == 2
    assert spied_extract_parents.call_count == 0
<<<<<<< HEAD
    assert spied_relink_parents.call_count == 1
=======
    assert spied_remove_node_and_relink.call_count == 1
    assert spied_extract_ordered_packages.call_count == 1


def test_scenario_28(
    spied_fetch_next_graph,
    spied_fetch_distance_mapping,
    spied_extract_combinations,
    spied_resolve_conflicts,
    spied_compute_distance_mapping,
    spied_generate_variant_combinations,
    spied_trim_unreachable_from_graph,
    spied_updated_by_distance,
    spied_extract_conflicting_nodes,
    spied_combined_requirements,
    spied_extract_parents,
    spied_remove_node_and_relink,
    spied_extract_ordered_packages
):
    """Compute packages for the following graph.

    Like for the scenario 22, the package "A" has several namespaces available.
    But as one of the namespace is identical to the definition identifier, it
    will be selected by default.

    Root
     |
     `--(A): Namespace1::A==0.1.0 || A::A==0.2.0

    Expected: A::A==0.2.0

    """
    definition_mapping = {
        "__namespace__": {
            "A": ["Namespace1", "A"]
        },
        "Namespace1::A": {
            "0.1.0": wiz.definition.Definition({
                "identifier": "A",
                "version": "0.1.0",
                "namespace": "Namespace1"
            })
        },
        "A::A": {
            "0.2.0": wiz.definition.Definition({
                "identifier": "A",
                "version": "0.2.0",
                "namespace": "A"
            })
        }
    }

    resolver = wiz.graph.Resolver(definition_mapping)

    packages = resolver.compute_packages([Requirement("A")])

    assert len(packages) == 1
    assert packages[0].qualified_identifier == "A::A==0.2.0"

    # Check spied functions / methods
    assert spied_fetch_next_graph.call_count == 1
    assert spied_fetch_distance_mapping.call_count == 1
    assert spied_extract_combinations.call_count == 1
    assert spied_resolve_conflicts.call_count == 1
    assert spied_compute_distance_mapping.call_count == 1
    assert spied_generate_variant_combinations.call_count == 0
    assert spied_trim_unreachable_from_graph.call_count == 0
    assert spied_updated_by_distance.call_count == 0
    assert spied_extract_conflicting_nodes.call_count == 0
    assert spied_combined_requirements.call_count == 0
    assert spied_extract_parents.call_count == 0
    assert spied_remove_node_and_relink.call_count == 0
>>>>>>> e03819a3
    assert spied_extract_ordered_packages.call_count == 1<|MERGE_RESOLUTION|>--- conflicted
+++ resolved
@@ -2940,10 +2940,7 @@
     assert spied_extract_conflicting_nodes.call_count == 2
     assert spied_combined_requirements.call_count == 2
     assert spied_extract_parents.call_count == 0
-<<<<<<< HEAD
     assert spied_relink_parents.call_count == 1
-=======
-    assert spied_remove_node_and_relink.call_count == 1
     assert spied_extract_ordered_packages.call_count == 1
 
 
@@ -3015,5 +3012,4 @@
     assert spied_combined_requirements.call_count == 0
     assert spied_extract_parents.call_count == 0
     assert spied_remove_node_and_relink.call_count == 0
->>>>>>> e03819a3
     assert spied_extract_ordered_packages.call_count == 1