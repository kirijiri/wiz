# :coding: utf-8

import pytest

from wiz.utility import Requirement, Version
import wiz.package
import wiz.environ
import wiz.definition
import wiz.exception


@pytest.fixture()
def mocked_definition_query(mocker):
    """Return mocked definition getter."""
    return mocker.patch.object(wiz.definition, "query")


@pytest.fixture()
def mocked_package(mocker):
    """Return mocked Package constructor."""
    return mocker.patch.object(wiz.package, "Package", return_value="PACKAGE")


def test_extract_without_variant(mocked_definition_query, mocked_package):
    """Extract one Package from definition."""
    definition = wiz.definition.Definition({
        "identifier": "test",
        "version": "0.3.4",
        "environ": {
            "KEY1": "VALUE1",
            "KEY2": "VALUE2",
        }
    })

    mocked_definition_query.return_value = definition

    requirement = Requirement("test")
    result = wiz.package.extract(requirement, {})
    mocked_definition_query.assert_called_once_with(
        requirement, {}, namespaces=None
    )

    mocked_package.assert_called_once_with({
        "identifier": "test==0.3.4",
        "definition-identifier": "test",
        "version": Version("0.3.4"),
        "environ": {
            "KEY1": "VALUE1",
            "KEY2": "VALUE2"
        }
    })
    assert result == ["PACKAGE"]


def test_extract_with_all_variants(mocked_definition_query, mocked_package):
    """Extract all variant Packages from definition."""
    definition = wiz.definition.Definition({
        "identifier": "test",
        "version": "0.3.4",
        "variants": [
            {
                "identifier": "Variant1",
                "environ": {"KEY1": "VALUE1"}
            },
            {
                "identifier": "Variant2",
                "environ": {"KEY2": "VALUE2"}
            },
            {
                "identifier": "Variant3",
                "environ": {"KEY3": "VALUE3"}
            }
        ]
    })

    mocked_definition_query.return_value = definition

    requirement = Requirement("test")
    result = wiz.package.extract(requirement, {})
    mocked_definition_query.assert_called_once_with(
        requirement, {}, namespaces=None
    )

    assert mocked_package.call_count == 3
    mocked_package.assert_any_call({
        "identifier": "test[Variant1]==0.3.4",
        "definition-identifier": "test",
        "version": Version("0.3.4"),
        "variant-name": "Variant1",
        "environ": {"KEY1": "VALUE1"}
    })

    mocked_package.assert_any_call({
        "identifier": "test[Variant2]==0.3.4",
        "definition-identifier": "test",
        "version": Version("0.3.4"),
        "variant-name": "Variant2",
        "environ": {"KEY2": "VALUE2"}
    })

    mocked_package.assert_any_call({
        "identifier": "test[Variant3]==0.3.4",
        "definition-identifier": "test",
        "version": Version("0.3.4"),
        "variant-name": "Variant3",
        "environ": {"KEY3": "VALUE3"}
    })

    assert result == ["PACKAGE", "PACKAGE", "PACKAGE"]


def test_extract_with_one_requested_variant(
    mocked_definition_query, mocked_package
):
    """Extract one requested variant Package from definition."""
    definition = wiz.definition.Definition({
        "identifier": "test",
        "version": "0.3.4",
        "variants": [
            {
                "identifier": "Variant1",
                "environ": {"KEY1": "VALUE1"}
            },
            {
                "identifier": "Variant2",
                "environ": {"KEY2": "VALUE2"}
            },
            {
                "identifier": "Variant3",
                "environ": {"KEY3": "VALUE3"}
            }
        ]
    })

    mocked_definition_query.return_value = definition

    requirement = Requirement("test[Variant2]")
    result = wiz.package.extract(requirement, {})
    mocked_definition_query.assert_called_once_with(
        requirement, {}, namespaces=None
    )

    mocked_package.assert_called_once_with({
        "identifier": "test[Variant2]==0.3.4",
        "definition-identifier": "test",
        "version": Version("0.3.4"),
        "variant-name": "Variant2",
        "environ": {"KEY2": "VALUE2"}
    })

    assert result == ["PACKAGE"]


def test_extract_error(mocked_definition_query, mocked_package):
    """Fail to extract Package from definition."""
    definition = wiz.definition.Definition({
        "identifier": "test",
        "version": "0.3.4",
        "environ": {
            "KEY1": "VALUE1",
            "KEY2": "VALUE2",
        }
    })

    mocked_definition_query.return_value = definition

    requirement = Requirement("env1[Incorrect]")

    with pytest.raises(wiz.exception.RequestNotFound) as error:
        wiz.package.extract(requirement, {})

    mocked_definition_query.assert_called_once_with(
        requirement, {}, namespaces=None
    )
    mocked_package.assert_not_called()

    assert (
        "The variant 'Incorrect' could not been resolved "
        "for 'test' [0.3.4]." in str(error)
    )


@pytest.fixture()
def mocked_combine_environ(mocker):
    """Return mocked combine_environ_mapping function."""
    return mocker.patch.object(
        wiz.package, "combine_environ_mapping", return_value={"KEY": "VALUE"}
    )


@pytest.fixture()
def mocked_combine_command(mocker):
    """Return mocked combine_command_mapping function."""
    return mocker.patch.object(
        wiz.package, "combine_command_mapping", return_value={"APP": "APP_EXE"}
    )


@pytest.fixture()
def mocked_environ_sanitise(mocker):
    """Return mocked 'wiz.environ.sanitise' function."""
    return mocker.patch.object(
        wiz.environ, "sanitise", return_value={"CLEAN_KEY": "CLEAN_VALUE"}
    )


def test_extract_context_without_packages(
    mocked_combine_environ, mocked_combine_command, mocked_environ_sanitise
):
    """Extract context with no packages."""
    assert wiz.package.extract_context([]) == {
        "environ": {"CLEAN_KEY": "CLEAN_VALUE"}
    }
    mocked_combine_environ.assert_not_called()
    mocked_combine_command.assert_not_called()
    mocked_environ_sanitise.assert_called_once_with({})


def test_extract_context_with_empty_package(
    mocked_combine_environ, mocked_combine_command, mocked_environ_sanitise
):
    """Extract context with package without environ nor command."""
    definition = wiz.definition.Definition({"identifier": "test"})
    packages = [wiz.package.Package(definition)]

    assert wiz.package.extract_context(packages) == {
        "command": {"APP": "APP_EXE"}, "environ": {"CLEAN_KEY": "CLEAN_VALUE"}
    }
    mocked_combine_environ.assert_called_once_with("test", {}, {})
    mocked_combine_command.assert_called_once_with("test", {}, {})
    mocked_environ_sanitise.assert_called_once_with({"KEY": "VALUE"})


def test_extract_context_with_one_package(
    mocked_combine_environ, mocked_combine_command, mocked_environ_sanitise
):
    """Extract context with one package."""
    definition = wiz.definition.Definition({
        "identifier": "test",
        "environ": {"key1": "value1"},
        "command": {"app": "App"}
    })
    packages = [wiz.package.Package(definition)]

    assert wiz.package.extract_context(packages) == {
        "command": {"APP": "APP_EXE"}, "environ": {"CLEAN_KEY": "CLEAN_VALUE"}
    }
    mocked_combine_environ.assert_called_once_with(
        "test", {}, {"key1": "value1"}
    )
    mocked_combine_command.assert_called_once_with(
        "test", {}, {"app": "App"}
    )
    mocked_environ_sanitise.assert_called_once_with({"KEY": "VALUE"})


def test_extract_context_with_six_package(
    mocked_combine_environ, mocked_combine_command, mocked_environ_sanitise
):
    """Extract context with five packages."""
    definitions = [
        wiz.definition.Definition({
            "identifier": "test1",
            "version": "0.1.0",
            "environ": {"key1": "value1"}}
        ),
        wiz.definition.Definition({
            "identifier": "test2",
            "command": {"app1": "App1"},
            "environ": {"key2": "value2"}
        }),
        wiz.definition.Definition({
            "identifier": "test3",
            "version": "3.1.2",
            "command": {"app2": "App2"},
            "environ": {"key3": "value3"}
        }),
        wiz.definition.Definition({
            "identifier": "test4",
            "version": "0.11.2",
            "environ": {"key4": "value4"}
        }),
        wiz.definition.Definition({
            "identifier": "test5",
            "version": "30",
            "install-location": "/path/to/package",
            "command": {"app1": "AppX"},
            "environ": {"PATH": "${INSTALL_LOCATION}/bin"}
        }),
        wiz.definition.Definition({
            "identifier": "test6",
            "version": "30.5",
            "install-location": "/path/to/package",
            "command": {"app1": "AppX"},
            "environ": {"PATH": "${INSTALL_LOCATION}/bin"}
        })
    ]

    packages = [wiz.package.create(definition) for definition in definitions]

    assert wiz.package.extract_context(packages) == {
        "command": {"APP": "APP_EXE"}, "environ": {"CLEAN_KEY": "CLEAN_VALUE"}
    }

    assert mocked_combine_environ.call_count == 6
    mocked_combine_environ.assert_any_call(
        "test1==0.1.0", {}, {"key1": "value1"}
    )
    mocked_combine_environ.assert_any_call(
        "test2", {"KEY": "VALUE"}, {"key2": "value2"}
    )
    mocked_combine_environ.assert_any_call(
        "test3==3.1.2", {"KEY": "VALUE"}, {"key3": "value3"}
    )
    mocked_combine_environ.assert_any_call(
        "test4==0.11.2", {"KEY": "VALUE"}, {"key4": "value4"}
    )
    mocked_combine_environ.assert_any_call(
        "test5==30", {"KEY": "VALUE"}, {"PATH": "/path/to/package/bin"}
    )
    mocked_combine_environ.assert_any_call(
        "test6==30.5", {"KEY": "VALUE"}, {"PATH": "/path/to/package/bin"}
    )

    assert mocked_combine_command.call_count == 6
    mocked_combine_command.assert_any_call(
        "test1==0.1.0", {}, {}
    )
    mocked_combine_command.assert_any_call(
        "test2", {"APP": "APP_EXE"}, {"app1": "App1"}
    )
    mocked_combine_command.assert_any_call(
        "test3==3.1.2", {"APP": "APP_EXE"}, {"app2": "App2"}
    )
    mocked_combine_command.assert_any_call(
        "test4==0.11.2", {"APP": "APP_EXE"}, {}
    )
    mocked_combine_command.assert_any_call(
        "test5==30", {"APP": "APP_EXE"}, {"app1": "AppX"}
    )
    mocked_combine_command.assert_any_call(
        "test6==30.5", {"APP": "APP_EXE"}, {"app1": "AppX"}
    )

    mocked_environ_sanitise.assert_called_once_with({"KEY": "VALUE"})


@pytest.mark.usefixtures("mocked_combine_command")
@pytest.mark.usefixtures("mocked_environ_sanitise")
def test_extract_context_with_initial_data(mocked_combine_environ):
    """Return extracted context with initial environ mapping."""
    definitions = [
        wiz.definition.Definition({
            "identifier": "test1",
            "version": "0.1.0",
            "environ": {"key1": "value1"}}
        ),
        wiz.definition.Definition({
            "identifier": "test2",
            "command": {"app1": "App1"},
            "environ": {"key2": "value2"}
        }),
        wiz.definition.Definition({
            "identifier": "test3",
            "version": "3.1.2",
            "command": {"app2": "App2"},
            "environ": {"key3": "value3"}
        }),
    ]

    packages = [wiz.package.create(definition) for definition in definitions]

    assert wiz.package.extract_context(
        packages, environ_mapping={"INITIAL_KEY": "INITIAL_VALUE"}
    ) == {
        "command": {"APP": "APP_EXE"},
        "environ": {"CLEAN_KEY": "CLEAN_VALUE"}
    }

    mocked_combine_environ.assert_any_call(
        "test1==0.1.0", {"INITIAL_KEY": "INITIAL_VALUE"}, {"key1": "value1"}
    )


@pytest.mark.parametrize("mapping1, mapping2, expected, warning", [
    (
        {"KEY": "HELLO"},
        {"KEY": "${KEY} WORLD!"},
        {"KEY": "HELLO WORLD!"},
        None
    ),
    (
        {"KEY": "HELLO"},
        {"KEY": "$KEY WORLD!"},
        {"KEY": "HELLO WORLD!"},
        None
    ),
    (
        {"KEY": "VALUE1"},
        {"KEY": "VALUE2"},
        {"KEY": "VALUE2"},
        "The 'KEY' variable is being overridden in '{package}'"
    ),
    (
        {"PLUGIN": "/path/to/settings", "HOME": "/usr/people/me"},
        {"PLUGIN": "${HOME}/.app:${PLUGIN}"},
        {
            "HOME": "/usr/people/me",
            "PLUGIN": "/usr/people/me/.app:/path/to/settings"
        },
        None
    ),
    (
        {"PLUGIN": "/path/to/settings", "HOME": "/usr/people/me"},
        {"PLUGIN": "$HOME/.app:$PLUGIN"},
        {
            "HOME": "/usr/people/me",
            "PLUGIN": "/usr/people/me/.app:/path/to/settings"
        },
        None
    )
], ids=[
    "combine-key",
    "combine-key-without-curly-brackets",
    "override-key",
    "mixed-combination",
    "mixed-combination-without-curly-brackets"
])
def test_combine_environ_mapping(logger, mapping1, mapping2, expected, warning):
    """Return combined environment mapping from *mapping1* and *mapping2*."""
    package_identifier = "Test==0.1.0"

    result = wiz.package.combine_environ_mapping(
        package_identifier, mapping1, mapping2
    )
    assert result == expected

    if warning is None:
        logger.warning.assert_not_called()
    else:
        logger.warning.assert_called_once_with(
            warning.format(package=package_identifier)
        )


@pytest.mark.parametrize("mapping1, mapping2, expected", [
    (
        {"app1": "App1"},
        {"app2": "App2"},
        {"app1": "App1", "app2": "App2"},
    ),
    (
        {"app1": "App1.0"},
        {"app1": "App1.5"},
        {"app1": "App1.5"},
    )
], ids=[
    "combine-key",
    "override-key",
])
def test_combine_command_mapping(mapping1, mapping2, expected):
    """Return combined command mapping from *mapping1* and *mapping2*."""
    package_identifier = "Test==0.1.0"
    assert wiz.package.combine_command_mapping(
        package_identifier, mapping1, mapping2
    ) == expected


def test_package_mapping():
    """Create package and return mapping and serialized mapping."""
    data = {
        "identifier": "test[V1]==0.1.0",
        "version": "0.1.0",
        "definition-identifier": "test",
        "variant-name": "V1",
        "description": "This is a definition",
        "registry": "/path/to/registry",
        "definition-location": "/path/to/registry/test-0.1.0.json",
        "auto-use": True,
        "system": {
            "platform": "linux",
            "os": "el >= 6, < 7",
            "arch": "x86_64"
        },
        "command": {
            "app": "AppX"
        },
        "environ": {
            "KEY1": "VALUE1"
        },
        "requirements": ["foo"],
        "constraints": ["bar==2.1.0"]
    }

    environment = wiz.package.Package(data)

    assert environment.to_dict() == {
        "identifier": "test[V1]==0.1.0",
        "version": Version("0.1.0"),
        "definition-identifier": "test",
        "variant-name": "V1",
        "description": "This is a definition",
        "registry": "/path/to/registry",
        "definition-location": "/path/to/registry/test-0.1.0.json",
        "auto-use": True,
        "system": {
            "platform": "linux",
            "os": "el >= 6, < 7",
            "arch": "x86_64"
        },
        "command": {
            "app": "AppX"
        },
        "environ": {
            "KEY1": "VALUE1"
        },
        "requirements": [Requirement("foo")],
        "constraints": [Requirement("bar==2.1.0")]
    }

    assert environment.encode() == (
        "{\n"
        "    \"identifier\": \"test[V1]==0.1.0\",\n"
        "    \"definition-identifier\": \"test\",\n"
        "    \"variant-name\": \"V1\",\n"
        "    \"version\": \"0.1.0\",\n"
        "    \"description\": \"This is a definition\",\n"
        "    \"registry\": \"/path/to/registry\",\n"
        "    \"definition-location\": \"/path/to/registry/test-0.1.0.json\",\n"
        "    \"auto-use\": true,\n"
        "    \"system\": {\n"
        "        \"platform\": \"linux\",\n"
        "        \"os\": \"el >= 6, < 7\",\n"
        "        \"arch\": \"x86_64\"\n"
        "    },\n"
        "    \"command\": {\n"
        "        \"app\": \"AppX\"\n"
        "    },\n"
        "    \"environ\": {\n"
        "        \"KEY1\": \"VALUE1\"\n"
        "    },\n"
        "    \"requirements\": [\n"
        "        \"foo\"\n"
        "    ],\n"
        "    \"constraints\": [\n"
        "        \"bar ==2.1.0\"\n"
        "    ]\n"
        "}"
    )

    assert len(environment) == len(data)
    assert sorted(environment) == sorted(data)


def test_minimal_package_without_variant():
    """Create minimal package instance created with no variant."""
    definition = wiz.definition.Definition({"identifier": "test"})

    package = wiz.package.create(definition)
    assert package.identifier == "test"
    assert package.definition_identifier == "test"
    assert package.version == "unknown"
    assert package.variant_name is None
    assert package.description == "unknown"
    assert package.command == {}
    assert package.environ == {}
    assert package.requirements == []
    assert package.constraints == []

    assert len(package) == 2
<<<<<<< HEAD
    assert sorted(package) == ["identifier", "variant_name"]
=======
    assert sorted(package) == ["definition-identifier", "identifier"]
>>>>>>> d4ce48ad


def test_full_package_without_variant():
    """Create full package instance created with no variant."""
    definition = wiz.definition.Definition({
        "identifier": "test",
        "version": "0.3.4",
        "description": "Test definition",
        "command": {
            "app1": "App1",
            "app2": "App2",
        },
        "environ": {
            "KEY1": "VALUE1",
            "KEY2": "VALUE2",
        },
        "requirements": [
            "test1 >= 2",
            "test2"
        ],
        "constraints": [
            "foo==0.1.0"
        ]
    })

    package = wiz.package.create(definition)
    assert package.identifier == "test==0.3.4"
    assert package.version == Version("0.3.4")
    assert package.variant_name is None
    assert package.description == "Test definition"
    assert package.command == {"app1": "App1", "app2": "App2"}
    assert package.environ == {"KEY1": "VALUE1", "KEY2": "VALUE2"}
    assert package.requirements == definition.requirements
    assert package.constraints == definition.constraints


def test_package_with_variant(mocked_combine_environ, mocked_combine_command):
    """Create full package instance created with no variant."""
    definition = wiz.definition.Definition({
        "identifier": "test",
        "version": "0.1.0",
        "description": "This is a definition",
        "command": {
            "app": "App",
        },
        "environ": {
            "key": "value",
        },
        "requirements": [
            "test1 >= 2",
            "test2"
        ],
        "constraints": [
            "foo==0.1.0"
        ],
        "variants": [
            {
                "identifier": "Variant1",
                "environ": {
                    "key1": "value1",
                },
                "command": {
                    "app1": "App1",
                },
                "requirements": [
                    "test3 >= 1.0, < 2"
                ],
                "constraints": [
                    "foo2==8.5.0"
                ]
            },
        ]
    })

    package = wiz.package.create(
        definition, variant_identifier="Variant1"
    )
    assert package.identifier == "test[Variant1]==0.1.0"
    assert package.version == Version("0.1.0")
    assert package.variant_name == "Variant1"
    assert package.description == "This is a definition"
    assert package.command == {"APP": "APP_EXE"}
    assert package.environ == {"KEY": "VALUE"}
    assert package.requirements == [
        Requirement("test1 >= 2"),
        Requirement("test2"),
        Requirement("test3 >= 1.0, < 2")
    ]
    assert package.constraints == [
        Requirement("foo==0.1.0"),
        Requirement("foo2==8.5.0")
    ]

    mocked_combine_environ.assert_called_once_with(
        "test[Variant1]==0.1.0",
        {"key": "value"},
        {"key1": "value1"}
    )

    mocked_combine_command.assert_called_once_with(
        "test[Variant1]==0.1.0",
        {"app": "App"},
        {"app1": "App1"}
    )


def test_package_localized_environ():
    """Return localized environment."""
    definition = wiz.definition.Definition({
        "identifier": "foo",
        "install-location": "/path/to/package",
        "environ": {
            "PATH": "${INSTALL_LOCATION}/bin:${PATH}",
            "PYTHONPATH": (
                "${INSTALL_LOCATION}/lib/python2.7/site-packages:${PYTHONPATH}"
            )
        }
    })

    package = wiz.package.Package(definition)

    assert package.localized_environ() == {
        "PATH": "/path/to/package/bin:${PATH}",
        "PYTHONPATH": (
            "/path/to/package/lib/python2.7/site-packages:${PYTHONPATH}"
        )
    }


def test_package_localized_environ_without_key():
    """Return localized environment with 'install-location' key."""
    definition = wiz.definition.Definition({
        "identifier": "foo",
        "environ": {
            "PATH": "${INSTALL_LOCATION}/bin:${PATH}",
            "PYTHONPATH": (
                "${INSTALL_LOCATION}/lib/python2.7/site-packages:${PYTHONPATH}"
            )
        }
    })

    package = wiz.package.Package(definition)

    assert package.localized_environ() == {
        "PATH": "${INSTALL_LOCATION}/bin:${PATH}",
        "PYTHONPATH": (
            "${INSTALL_LOCATION}/lib/python2.7/site-packages:${PYTHONPATH}"
        )
    }


def test_package_set():
    """Create new package from existing package with new element."""
    package1 = wiz.package.Package({
        "identifier": "foo==0.1.0",
        "version": Version("0.1.0"),
        "definition-identifier": "foo",
    })

    assert package1.to_dict() == {
        "identifier": "foo==0.1.0",
        "version": Version("0.1.0"),
        "definition-identifier": "foo",
    }

    package2 = package1.set("description", "This is a test")
    assert package2.to_dict() == {
        "identifier": "foo==0.1.0",
        "version": Version("0.1.0"),
        "definition-identifier": "foo",
        "description": "This is a test",
    }
    assert package1.to_dict() == {
        "identifier": "foo==0.1.0",
        "version": Version("0.1.0"),
        "definition-identifier": "foo",
    }


def test_package_update():
    """Create new package from existing package with updated element."""
    package1 = wiz.package.Package({
        "identifier": "foo==0.1.0",
        "version": Version("0.1.0"),
        "definition-identifier": "foo",
    })

    assert package1.to_dict() == {
        "identifier": "foo==0.1.0",
        "version": Version("0.1.0"),
        "definition-identifier": "foo",
    }

    package2 = package1.update(
        "environ", {"key1": "value1", "key2": "value2"}
    )
    assert package2.to_dict() == {
        "identifier": "foo==0.1.0",
        "version": Version("0.1.0"),
        "definition-identifier": "foo",
        "environ": {
            "key1": "value1",
            "key2": "value2"
        }
    }
    assert package1.to_dict() == {
        "identifier": "foo==0.1.0",
        "version": Version("0.1.0"),
        "definition-identifier": "foo",
    }

    package3 = package2.update(
        "environ", {"key1": "VALUE1", "key3": "value3"}
    )
    assert package3.to_dict() == {
        "identifier": "foo==0.1.0",
        "version": Version("0.1.0"),
        "definition-identifier": "foo",
        "environ": {
            "key1": "VALUE1",
            "key2": "value2",
            "key3": "value3"
        }
    }
    assert package2.to_dict() == {
        "identifier": "foo==0.1.0",
        "version": Version("0.1.0"),
        "definition-identifier": "foo",
        "environ": {
            "key1": "value1",
            "key2": "value2"
        }
    }
    assert package1.to_dict() == {
        "identifier": "foo==0.1.0",
        "version": Version("0.1.0"),
        "definition-identifier": "foo",
    }


def test_package_update_error():
    """Fail to create new package with non-dictionary element updated."""
    package1 = wiz.package.Package({
        "identifier": "foo==0.1.0",
        "version": Version("0.1.0"),
        "definition-identifier": "foo",
    })

    assert package1.to_dict() == {
        "identifier": "foo==0.1.0",
        "version": Version("0.1.0"),
        "definition-identifier": "foo",
    }

    with pytest.raises(ValueError):
        package1.update("identifier", {"key1": "value1"})


def test_package_extend():
    """Create new package from existing package with extended element."""
    package1 = wiz.package.Package({
        "identifier": "foo==0.1.0",
        "version": Version("0.1.0"),
        "definition-identifier": "foo",
    })

    assert package1.to_dict() == {
        "identifier": "foo==0.1.0",
        "version": Version("0.1.0"),
        "definition-identifier": "foo",
    }

    package2 = package1.extend(
        "requirements", [Requirement("bar"), Requirement("bim>=1")]
    )
    assert package2.to_dict() == {
        "identifier": "foo==0.1.0",
        "version": Version("0.1.0"),
        "definition-identifier": "foo",
        "requirements": [Requirement("bar"), Requirement("bim>=1")]
    }
    assert package1.to_dict() == {
        "identifier": "foo==0.1.0",
        "version": Version("0.1.0"),
        "definition-identifier": "foo",
    }

    package3 = package2.extend(
        "requirements", [Requirement("test")]
    )
    assert package3.to_dict() == {
        "identifier": "foo==0.1.0",
        "version": Version("0.1.0"),
        "definition-identifier": "foo",
        "requirements": [
            Requirement("bar"), Requirement("bim>=1"), Requirement("test")
        ]
    }
    assert package2.to_dict() == {
        "identifier": "foo==0.1.0",
        "version": Version("0.1.0"),
        "definition-identifier": "foo",
        "requirements": [Requirement("bar"), Requirement("bim>=1")]
    }
    assert package1.to_dict() == {
        "identifier": "foo==0.1.0",
        "version": Version("0.1.0"),
        "definition-identifier": "foo",
    }


def test_package_extend_error():
    """Fail to create new package with non-list element extended."""
    package1 = wiz.package.Package({
        "identifier": "foo==0.1.0",
        "version": Version("0.1.0"),
        "definition-identifier": "foo",
    })

    assert package1.to_dict() == {
        "identifier": "foo==0.1.0",
        "version": Version("0.1.0"),
        "definition-identifier": "foo",
    }

    with pytest.raises(ValueError):
        package1.extend("identifier", ["test"])


def test_package_insert():
    """Create new package from existing package with extended element."""
    package1 = wiz.package.Package({
        "identifier": "foo==0.1.0",
        "version": Version("0.1.0"),
        "definition-identifier": "foo",
    })

    assert package1.to_dict() == {
        "identifier": "foo==0.1.0",
        "version": Version("0.1.0"),
        "definition-identifier": "foo",
    }

    package2 = package1.set(
        "requirements", [Requirement("bar"), Requirement("bim>=1")]
    )
    assert package2.to_dict() == {
        "identifier": "foo==0.1.0",
        "version": Version("0.1.0"),
        "definition-identifier": "foo",
        "requirements": [Requirement("bar"), Requirement("bim>=1")]
    }
    assert package1.to_dict() == {
        "identifier": "foo==0.1.0",
        "version": Version("0.1.0"),
        "definition-identifier": "foo",
    }

    package3 = package2.insert(
        "requirements", Requirement("test"), 0
    )
    assert package3.to_dict() == {
        "identifier": "foo==0.1.0",
        "version": Version("0.1.0"),
        "definition-identifier": "foo",
        "requirements": [
            Requirement("test"), Requirement("bar"), Requirement("bim>=1")
        ]
    }
    assert package2.to_dict() == {
        "identifier": "foo==0.1.0",
        "version": Version("0.1.0"),
        "definition-identifier": "foo",
        "requirements": [Requirement("bar"), Requirement("bim>=1")]
    }
    assert package1.to_dict() == {
        "identifier": "foo==0.1.0",
        "version": Version("0.1.0"),
        "definition-identifier": "foo",
    }


def test_package_insert_error():
    """Fail to create new package with non-list element extended."""
    package1 = wiz.package.Package({
        "identifier": "foo==0.1.0",
        "version": Version("0.1.0"),
        "definition-identifier": "foo",
    })

    assert package1.to_dict() == {
        "identifier": "foo==0.1.0",
        "version": Version("0.1.0"),
        "definition-identifier": "foo",
    }

    with pytest.raises(ValueError):
        package1.insert("identifier", ["test"], 0)


def test_package_remove():
    """Create new package from existing package without element."""
    package1 = wiz.package.Package({
        "identifier": "foo==0.1.0",
        "version": Version("0.1.0"),
        "definition-identifier": "foo",
        "description": "This is a test"
    })

    assert package1.to_dict() == {
        "identifier": "foo==0.1.0",
        "version": Version("0.1.0"),
        "definition-identifier": "foo",
        "description": "This is a test"
    }

    package2 = package1.remove("description")
    assert package2.to_dict() == {
        "identifier": "foo==0.1.0",
        "version": Version("0.1.0"),
        "definition-identifier": "foo",
    }
    assert package1.to_dict() == {
        "identifier": "foo==0.1.0",
        "version": Version("0.1.0"),
        "definition-identifier": "foo",
        "description": "This is a test"
    }


def test_package_remove_non_existing():
    """Do not raise when removing non existing element."""
    package = wiz.package.Package({
        "identifier": "foo==0.1.0",
        "version": Version("0.1.0"),
        "definition-identifier": "foo",
    })

    assert package.to_dict() == {
        "identifier": "foo==0.1.0",
        "version": Version("0.1.0"),
        "definition-identifier": "foo",
    }

    _package = package.remove("error")
    assert _package == package


def test_package_remove_key():
    """Create new package from existing package without element key."""
    package1 = wiz.package.Package({
        "identifier": "foo==0.1.0",
        "version": Version("0.1.0"),
        "definition-identifier": "foo",
        "environ": {
            "key1": "value1",
            "key2": "value2"
        }
    })

    assert package1.to_dict() == {
        "identifier": "foo==0.1.0",
        "version": Version("0.1.0"),
        "definition-identifier": "foo",
        "environ": {
            "key1": "value1",
            "key2": "value2"
        }
    }

    package2 = package1.remove_key("environ", "key1")
    assert package2.to_dict() == {
        "identifier": "foo==0.1.0",
        "version": Version("0.1.0"),
        "definition-identifier": "foo",
        "environ": {
            "key2": "value2"
        }
    }
    assert package1.to_dict() == {
        "identifier": "foo==0.1.0",
        "version": Version("0.1.0"),
        "definition-identifier": "foo",
        "environ": {
            "key1": "value1",
            "key2": "value2"
        }
    }


def test_package_remove_last_key():
    """Create new package from existing package without element."""
    package1 = wiz.package.Package({
        "identifier": "foo==0.1.0",
        "version": Version("0.1.0"),
        "definition-identifier": "foo",
        "environ": {
            "key1": "value1",
        }
    })

    assert package1.to_dict() == {
        "identifier": "foo==0.1.0",
        "version": Version("0.1.0"),
        "definition-identifier": "foo",
        "environ": {
            "key1": "value1",
        }
    }

    package2 = package1.remove_key("environ", "key1")
    assert package2.to_dict() == {
        "identifier": "foo==0.1.0",
        "version": Version("0.1.0"),
        "definition-identifier": "foo",
    }


def test_package_remove_key_error():
    """Fail to create new package without un-existing element or element key.
    """
    package1 = wiz.package.Package({
        "identifier": "foo==0.1.0",
        "version": Version("0.1.0"),
        "definition-identifier": "foo",
        "environ": {
            "key1": "value1",
        }
    })

    assert package1.to_dict() == {
        "identifier": "foo==0.1.0",
        "version": Version("0.1.0"),
        "definition-identifier": "foo",
        "environ": {
            "key1": "value1",
        }
    }

    with pytest.raises(ValueError) as error:
        package1.remove_key("identifier", "key42")

    assert (
       "Impossible to remove key from 'identifier' as it is not a dictionary."
    ) in str(error)


def test_package_remove_non_existing_key():
    """Do not raise when removing non existing element key."""
    package = wiz.package.Package({
        "identifier": "foo==0.1.0",
        "version": Version("0.1.0"),
        "definition-identifier": "foo",
        "environ": {
            "key1": "value1",
        }
    })

    assert package.to_dict() == {
        "identifier": "foo==0.1.0",
        "version": Version("0.1.0"),
        "definition-identifier": "foo",
        "environ": {
            "key1": "value1",
        }
    }

    _package = package.remove_key("test", "error")
    assert package == _package

    _package = package.remove_key("environ", "key42")
    assert package == _package


def test_package_remove_index():
    """Create new package from existing package without element index."""
    package1 = wiz.package.Package({
        "identifier": "foo==0.1.0",
        "version": Version("0.1.0"),
        "definition-identifier": "foo",
        "requirements": [
            Requirement("test"),
            Requirement("bar"),
            Requirement("bim >=1")
        ]
    })

    assert package1.to_dict() == {
        "identifier": "foo==0.1.0",
        "version": Version("0.1.0"),
        "definition-identifier": "foo",
        "requirements": [
            Requirement("test"),
            Requirement("bar"),
            Requirement("bim >=1")
        ]
    }

    package2 = package1.remove_index("requirements", 0)
    assert package2.to_dict() == {
        "identifier": "foo==0.1.0",
        "version": Version("0.1.0"),
        "definition-identifier": "foo",
        "requirements": [
            Requirement("bar"),
            Requirement("bim >=1")
        ]
    }
    assert package1.to_dict() == {
        "identifier": "foo==0.1.0",
        "version": Version("0.1.0"),
        "definition-identifier": "foo",
        "requirements": [
            Requirement("test"),
            Requirement("bar"),
            Requirement("bim >=1")
        ]
    }

    package3 = package2.remove_index("requirements", 1)
    assert package3.to_dict() == {
        "identifier": "foo==0.1.0",
        "version": Version("0.1.0"),
        "definition-identifier": "foo",
        "requirements": [
            Requirement("bar"),
        ]
    }
    assert package2.to_dict() == {
        "identifier": "foo==0.1.0",
        "version": Version("0.1.0"),
        "definition-identifier": "foo",
        "requirements": [
            Requirement("bar"),
            Requirement("bim >=1")
        ]
    }
    assert package1.to_dict() == {
        "identifier": "foo==0.1.0",
        "version": Version("0.1.0"),
        "definition-identifier": "foo",
        "requirements": [
            Requirement("test"),
            Requirement("bar"),
            Requirement("bim >=1")
        ]
    }


def test_package_remove_last_index():
    """Create new package from existing package without element."""
    package1 = wiz.package.Package({
        "identifier": "foo==0.1.0",
        "version": Version("0.1.0"),
        "definition-identifier": "foo",
        "requirements": [
            Requirement("test"),
        ]
    })

    assert package1.to_dict() == {
        "identifier": "foo==0.1.0",
        "version": Version("0.1.0"),
        "definition-identifier": "foo",
        "requirements": [
            Requirement("test"),
        ]
    }

    package2 = package1.remove_index("requirements", 0)
    assert package2.to_dict() == {
        "identifier": "foo==0.1.0",
        "version": Version("0.1.0"),
        "definition-identifier": "foo",
    }
    assert package1.to_dict() == {
        "identifier": "foo==0.1.0",
        "version": Version("0.1.0"),
        "definition-identifier": "foo",
        "requirements": [
            Requirement("test"),
        ]
    }


def test_package_remove_index_error():
    """Fail to create package without un-existing element or element index.
    """
    package = wiz.package.Package({
        "identifier": "foo==0.1.0",
        "version": Version("0.1.0"),
        "definition-identifier": "foo",
        "requirements": [
            Requirement("test"),
            Requirement("bar"),
            Requirement("bim >=1")
        ]
    })

    assert package.to_dict() == {
        "identifier": "foo==0.1.0",
        "version": Version("0.1.0"),
        "definition-identifier": "foo",
        "requirements": [
            Requirement("test"),
            Requirement("bar"),
            Requirement("bim >=1")
        ]
    }

    with pytest.raises(ValueError) as error:
        package.remove_index("identifier", 42)

    assert (
       "Impossible to remove index from 'identifier' as it is not a list."
    ) in str(error)


def test_package_remove_non_existing_index():
    """Do not raise when removing non existing element index."""
    package = wiz.package.Package({
        "identifier": "foo==0.1.0",
        "version": Version("0.1.0"),
        "definition-identifier": "foo",
        "requirements": [
            Requirement("test"),
        ]
    })

    assert package.to_dict() == {
        "identifier": "foo==0.1.0",
        "version": Version("0.1.0"),
        "definition-identifier": "foo",
        "requirements": [
            Requirement("test"),
        ]
    }

    _package = package.remove_index("requirements", 5)
    assert package == _package

    _package = package.remove_index("test", "error")
    assert package == _package<|MERGE_RESOLUTION|>--- conflicted
+++ resolved
@@ -568,11 +568,7 @@
     assert package.constraints == []
 
     assert len(package) == 2
-<<<<<<< HEAD
-    assert sorted(package) == ["identifier", "variant_name"]
-=======
     assert sorted(package) == ["definition-identifier", "identifier"]
->>>>>>> d4ce48ad
 
 
 def test_full_package_without_variant():
