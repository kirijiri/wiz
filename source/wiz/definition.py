--- conflicted
+++ resolved
@@ -141,11 +141,7 @@
     ):
         requirement = wiz.utility.get_requirement(identifier)
         definition = query(requirement, mapping)
-<<<<<<< HEAD
         requests.append(definition.qualified_version_identifier)
-=======
-        requests.append(definition.version_identifier)
->>>>>>> d4ce48ad
 
     return requests
 
@@ -372,11 +368,7 @@
 
                 # Skip definition if "disabled" keyword is set to True.
                 if definition.get("disabled", False):
-<<<<<<< HEAD
                     _id = definition.qualified_version_identifier
-=======
-                    _id = definition.version_identifier
->>>>>>> d4ce48ad
                     logger.warning("Definition '{}' is disabled".format(_id))
                     continue
 
@@ -442,7 +434,6 @@
         return _definition
 
     @property
-<<<<<<< HEAD
     def qualified_identifier(self):
         """Return qualified identifier with optional namespace."""
         if self.namespace is not None:
@@ -450,8 +441,6 @@
         return self.identifier
 
     @property
-=======
->>>>>>> d4ce48ad
     def version_identifier(self):
         """Return version identifier."""
         if self.version != wiz.symbol.UNKNOWN_VALUE:
@@ -459,7 +448,6 @@
         return self.identifier
 
     @property
-<<<<<<< HEAD
     def qualified_version_identifier(self):
         """Return qualified version identifier with optional namespace."""
         if self.namespace is not None:
@@ -467,8 +455,6 @@
         return self.version_identifier
 
     @property
-=======
->>>>>>> d4ce48ad
     def variants(self):
         """Return variant list."""
         return self.get("variants", [])
