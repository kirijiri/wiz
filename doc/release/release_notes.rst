.. _release/release_notes:

*************
Release Notes
*************

<<<<<<< HEAD
.. release:: Upcoming

    .. change:: new
        :tags: command-line

        Added ``wiz install`` sub-command to install package definition to a
        registry.

    .. change:: new
        :tags: definition

        Added optional 'group' keyword to definition schema, which can be used
        to define where in the hierachy of a :term:`Wiz Vault` registry a
        definition will be grouped under at install. Default is "".

    .. change:: new
        :tags: definition

        Added optional 'install-location' keyword to definition schema which
        will be used to resolve any occurances of :envvar:`INSTALL_LOCATION` in
        ``environ``.

    .. change:: changed
        :tags: definition

        Renamed keyword 'origin' to 'definition-location', to be more consistent
        with the newly added 'install-location' keyword.

    .. change:: new
        :tags: API

        Added :func:`wiz.install_definitions_to_path` and
        :func:`wiz.install_definitions_to_vcs` to install one or several
        definition files to a :term:`Local Registry` or a :term:`VCS Registry`.

    .. change:: new
        :tags: API

        Added :func:`wiz.registry.install_to_path` and
        :func:`wiz.registry.install_to_vcs` to install a definition instance
        to a :term:`Local Registry` or a :term:`VCS Registry`.

    .. change:: new
        :tags: API

        Added :meth:`wiz.package.Package.localized_environ` to return
        environment mapping of a package which replace the
        :envvar:`INSTALL_LOCATION` environment variable by the
        :ref:`install-location <definition/install_location>` value.

    .. change:: new

        Added utility functions :func:`wiz.utility.compute_label`,
        :func:`wiz.utility.compute_system_label` and
        :func:`wiz.utility.compute_file_name` to create a unique label for a
        definition file from a definition mapping.

    .. change:: new
        :tags: documentation

        Added :ref:`installing_definitions` section.

    .. change:: new
        :tags: documentation

        Added :ref:`tutorial/install/qip` section to tutorial.

    .. change:: new
        :tags: documentation

        Added :ref:`environment variable <environment_variables>` section to
        list and describe the environment variables used by Wiz.

    .. change:: new
        :tags: documentation

        Added :ref:`definition/install_location` to :ref:`definition` section.
=======
.. release:: 1.1.0
    :date: 2018-10-23

    .. change:: changed
        :tags: API

        Moved :meth:`~wiz.definition.Definition.set`,
        :meth:`~wiz.definition.Definition.update`,
        :meth:`~wiz.definition.Definition.extend`,
        :meth:`~wiz.definition.Definition.insert`,
        :meth:`~wiz.definition.Definition.remove`,
        :meth:`~wiz.definition.Definition.remove_key`,
        :meth:`~wiz.definition.Definition.remove_index` methods to mother class
        :class:`~wiz.mapping.Mapping` to ensure that logic is available in
        variant object.
>>>>>>> 60c52ab7

.. release:: 1.0.2
    :date: 2018-10-18

    .. change:: fixed

        Updated :mod:`wiz.command_line` to convert version to a string when
        freezing the environment. Previously it would fail with a type error.

.. release:: 1.0.1
    :date: 2018-09-24

    .. change:: fixed
        :tags: debug

        Fixed :func:`wiz.graph.Resolver` to store the extracted graph in the
        history mapping instead of the original one when recording the graph
        combination extraction action (identified with
        :data:`~wiz.symbol.GRAPH_COMBINATION_EXTRACTION_ACTION`).

.. release:: 1.0.0
    :date: 2018-09-05

    .. change:: new
        :tags: API

        Added :func:`wiz.graph.generate_variant_combinations` to create a
        :term:`generator iterator` with all graph combinations from a list of
        conflicting variant groups. Implemented it within
        :class:`wiz.graph.Resolver` instance instead of dividing the graph with
        all possible combinations to optimize the resolution process.

    .. change:: new
        :tags: API

        Added :func:`wiz.graph.remove_node_and_relink` to remove a node from the
        graph and connect node's parents to other nodes with a new requirement.
        This logic was previously part of
        :meth:`wiz.graph.Resolver.resolve_conflicts`.

    .. change:: new
        :tags: API

        Added :func:`wiz.graph.extract_parents` to extract existing parent node
        identifiers from a node.

    .. change:: changed
        :tags: API

        Updated :class:`wiz.graph.Resolver` and :class:`wiz.graph.Graph` to
        better handle graph division from variant groups added to the graph.
        Previously variant groups were simply identified during the package
        extraction process so a single variant could appear in several groups,
        which led to unnecessary graph divisions. Variant groups are now
        organized per definition identifier and updated for each package added
        to the graph when necessary.

    .. change:: changed
        :tags: API

        Updated :class:`wiz.graph.Graph` to record the number of times a node
        variant has been added to the graph and sort each variant group
        following two criteria: First by the number of occurrences of each node
        identifier in the graph and second by the variant index defined in the
        package definition. This will ensure that a variant called multiple
        times will have priority over the others during the graph division.

    .. change:: changed
        :tags: API

        Updated :class:`wiz.graph.Resolver` to better identify compatibility
        between package requirements during the conflict resolution process.
        Previously conflicting packages were compared with each other's
        requirement to ensure that at least one of them were matching both
        requirements. For instance:

        .. code-block:: none

            - 'foo==0.5.0' is required by 'foo<1';
            - 'foo==1.0.0' is required by 'foo';
            - The version '0.5.0' is matching both requirements;
            - Requirements 'foo<1' and 'foo' are seen as compatible.

        However, this strategy could not recognize when two conflicting packages
        had compatible requirements even when neither package versions could
        match both requirements:

        .. code-block:: none

            - 'foo==0.5.0' is required by 'foo<1';
            - 'foo==1.0.0' is required by 'foo!=0.5.0';
            - Versions '0.5.0' and '1.0.0' cannot match both requirements;
            - Requirements 'foo<1' and 'foo!=0.5.0' are seen as incompatible.

        The new strategy chosen is to directly attempt to :func:`extract
        <wiz.package.extract>` packages from the combination of both
        requirements so that an error could be raised according to the result.
        As a consequence, the latest example would not fail if a version
        'foo==0.2.0' can be fetched.

    .. change:: changed
        :tags: API

        Renamed :func:`wiz.graph.compute_priority_mapping` to
        :func:`wiz.graph.compute_distance_mapping` to prevent confusion as a
        shortest path algorithm (Dijkstra's algorithm) is being used to define
        the "priorities" which are the shortest possible paths from nodes to the
        root of the graph.

    .. change:: changed
        :tags: API

        Renamed :func:`wiz.graph.sorted_from_priority` to
        :func:`wiz.graph.updated_by_distance` for clarity.

    .. change:: changed
        :tags: API

        Renamed :func:`wiz.graph.extract_conflicted_nodes` to
        :func:`wiz.graph.extract_conflicting_nodes` for clarity.

    .. change:: changed
        :tags: API

        Updated :class:`wiz.graph.Resolver` to keep track of updates in the
        graph during the conflict resolution process in order to compute a new
        distance mapping only when necessary.

    .. change:: changed
        :tags: API

        Removed :func:`wiz.graph.validate_requirements` as this functionality
        is not necessary anymore.

    .. change:: changed
        :tags: API

        Removed :func:`wiz.graph.extract_requirement` as this functionality
        is not necessary anymore.

    .. change:: changed
        :tags: API

        Removed :meth:`wiz.graph.Graph.copy` as this functionality
        is not necessary anymore.

    .. change:: fixed
        :tags: API

        Fixed :class:`wiz.graph.Resolver` to keep track of definition
        identifiers which led to graph divisions to prevent dividing several
        time the graph with the same package variants when graph is being
        updated during conflict resolution process.

.. release:: 0.17.0
    :date: 2018-08-28

    .. change:: changed
        :tags: API

        Updated :func:`wiz.package.initiate_environ` to forward the
        :envvar:`XAUTHORITY` environment variable into the initial environment
        as it is required by some applications.

.. release:: 0.16.0
    :date: 2018-08-16

    .. change:: changed
        :tags: API

        Updated :func:`wiz.resolve_context` to make the *definition_mapping*
        argument optional. If no definition mapping is provided, a sensible one
        will be fetched from default registries.

    .. change:: changed
        :tags: API

        Updated :meth:`~wiz.definition.Definition.remove` method to return
        :class:`~wiz.definition.Definition` instance without raising
        :exc:`KeyError` exception when element to remove does not exist.

    .. change:: changed
        :tags: API

        Updated :meth:`~wiz.definition.Definition.remove_key` method to return
        :class:`~wiz.definition.Definition` instance without raising
        :exc:`KeyError` exception when element to remove does not exist.

    .. change:: changed
        :tags: API

        Updated :meth:`~wiz.definition.Definition.remove_key` method to return
        copy of a :class:`~wiz.definition.Definition` instance without element
        mapping if the latest key is removed.

    .. change:: changed
        :tags: API

        Updated :meth:`~wiz.definition.Definition.remove_index` method to return
        :class:`~wiz.definition.Definition` instance without raising
        :exc:`KeyError` exception when index to remove does not exist.

    .. change:: changed
        :tags: API

        Updated :meth:`~wiz.definition.Definition.remove_index` method to return
        copy of a :class:`~wiz.definition.Definition` instance without element
        list if the latest item is removed.

    .. change:: fixed
        :tags: API

        Fixed :mod:`wiz.mapping` to prevent serialisation of boolean values as
        it causes validation errors when serialized mapping is used to create
        a new :class:`~wiz.definition.Definition` instance.

.. release:: 0.15.1
    :date: 2018-08-14

    .. change:: fixed
        :tags: API

        Fixed :func:`wiz.definition.fetch` to sort implicit packages in inverse
        order of discovery to ensure that the package from the latest registries
        have highest priority.

    .. change:: fixed
        :tags: API

        Fixed :meth:`wiz.mapping.Mapping.to_ordered_dict` to ensure that
        the 'auto-use' keyword is displayed at a logical position in the
        serialized definition and package instances.

.. release:: 0.15.0
    :date: 2018-08-14

    .. change:: new
        :tags: API

        Added :meth:`~wiz.definition.Definition.set` method to return copy
        of a :class:`~wiz.definition.Definition` instance with a new element.

    .. change:: new
        :tags: API

        Added :meth:`~wiz.definition.Definition.update` method to return copy
        of a :class:`~wiz.definition.Definition` instance with element mapping
        updated.

    .. change:: new
        :tags: API

        Added :meth:`~wiz.definition.Definition.extend` method to return copy
        of a :class:`~wiz.definition.Definition` instance with element list
        extended.

    .. change:: new
        :tags: API

        Added :meth:`~wiz.definition.Definition.insert` method to return copy
        of a :class:`~wiz.definition.Definition` instance with element added
        to list at specific index.

    .. change:: new
        :tags: API

        Added :meth:`~wiz.definition.Definition.remove` method to return copy
        of a :class:`~wiz.definition.Definition` instance without a specific
        element.

    .. change:: new
        :tags: API

        Added :meth:`~wiz.definition.Definition.remove_key` method to return
        copy of a :class:`~wiz.definition.Definition` instance without a
        specific key in element mapping.

    .. change:: new
        :tags: API

        Added :meth:`~wiz.definition.Definition.remove_index` method to return
        copy of a :class:`~wiz.definition.Definition` instance without a
        specific index in element list.

    .. change:: new
        :tags: API

        Added :func:`wiz.load_definition` to conveniently alias the
        :func:`wiz.definition.load` function.

    .. change:: changed
        :tags: API

        Updated :func:`wiz.export_definition` to export a :term:`JSON` file from
        a mapping or a :class:`~wiz.definition.Definition` instance.

.. release:: 0.14.0
    :date: 2018-08-10

    .. change:: new
        :tags: definition

        Added optional 'constraints' keyword to definition schema which
        indicates a list of package requirements which should be used to resolve
        a context only if another package with the same definition identifier is
        required.

    .. change:: new
        :tags: definition

        Added optional 'auto-use' keyword to definition schema which indicates
        whether corresponding package should be used implicitly to resolve
        context. Default is False.

    .. change:: new
        :tags: command-line

        Added :option:`--ignore-implicit <wiz --ignore-implicit>` command line
        option to skip implicit packages.

    .. change:: new
        :tags: API

        Added :func:`wiz.package.generate_identifier` to generate corresponding
        package identifier from a definition.

    .. change:: changed
        :tags: API

        Updated :func:`wiz.definition.fetch` to detect implicit package
        identifiers and add it to the definition mapping returned.

    .. change:: changed
        :tags: API

        Updated :meth:`wiz.graph.Graph.update_from_requirements` to take
        constraint packages into account while resolving the graph.

    .. change:: fixed
        :tags: API

        Fixed :meth:`wiz.graph.extract_requirement` to retrieve requirement when
        the parent node is :attr:`wiz.graph.Graph.ROOT`.

.. release:: 0.13.0
    :date: 2018-07-26

    .. change:: changed
        :tags: registry

        Changed :func:`wiz.registry.get_defaults` to update the location of the
        site registry folder in order to prevent using the :file:`.common`
        hidden folder.

        :file:`/jobs/.common/wiz/registry/default` →
        :file:`/jobs/.wiz/registry/default`

    .. change:: changed
        :tags: registry

        Changed :func:`wiz.registry.discover` to update the location of the
        project registry sub-folder in order to prevent using the
        :file:`.common` hidden folder.

        :file:`[PREFIX_PROJECT]/.common/wiz/registry` →
        :file:`[PREFIX_PROJECT]/.wiz/registry`

.. release:: 0.12.0
    :date: 2018-06-08

    .. change:: changed
        :tags: registry

        Changed :func:`wiz.registry.get_defaults` to update the location of the
        site registry folder.

        :file:`/jobs/.common/wiz/registry` → :file:`/jobs/.common/wiz/registry/default`

.. release:: 0.11.1
    :date: 2018-06-06

    .. change:: fixed

        Changed the `MANIFEST template
        <https://docs.python.org/2/distutils/sourcedist.html#the-manifest-in-template>`_
        to release the package source with :term:`JSON` files.

.. release:: 0.11.0
    :date: 2018-06-06

    .. change:: new
        :tags: API

        Added :func:`wiz.validator.yield_definition_errors` to identify and
        yield potential errors in a definition data following a
        :term:`JSON Schema`.

    .. change:: changed
        :tags: API

        Changed :class:`wiz.definition.Definition` to validate data mapping on
        instantiation and raise potential error as
        :exc:`~wiz.exception.IncorrectDefinition`.

    .. change:: changed
        :tags: API

        Changed :func:`wiz.export_definition` to take a data mapping instead of
        individually requesting each keyword.

        The "packages" argument which were used to pass a list of
        :class:`~wiz.package.Package` instances to indicate the requirements
        list is no longer necessary as the requirements list could directly be
        passed to the data mapping. This implies that the user no longer need to
        fetch the corresponding packages prior to export a definition.

    .. change:: changed
        :tags: API

        The :func:`wiz.export_bash_wrapper` and :func:`wiz.export_csh_wrapper`
        functions have been removed and replaced by an :func:`wiz.export_script`
        function which simply take a "script_type" argument.

.. release:: 0.10.0
    :date: 2018-05-24

    .. change:: changed

        Changed :func:`wiz.registry.discover` to yield all registry folders
        available within the path folder hierarchy if under :file:`/jobs/ads`

    .. change:: changed

        Changed :func:`wiz.registry.get_defaults` to update the location of the
        site registry folder and global registry folders.

.. release:: 0.9.2
    :date: 2018-04-30

    .. change:: changed
        :tags: logging

        Changed :func:`wiz.package.combine_command_mapping` to display a debug
        message instead of a warning message when a command from a package
        definition is being overridden in another package definition. As
        commands are being overridden for basically every usage (e.g. to add
        plugins to an application), this created confusion for the user.

.. release:: 0.9.1
    :date: 2018-04-27

    .. change:: changed
        :tags: API

        Changed :func:`wiz.discover_context` to add the resolved environment and
        command mappings to the context mapping returned.

.. release:: 0.9.0
    :date: 2018-04-26

    .. change:: new
        :tags: API

        Added :func:`wiz.fetch_package` to return best matching package instance
        from a package request.

    .. change:: new
        :tags: API

        Added :func:`wiz.fetch_package_request_from_command` to fetch the
        package request corresponding to a command request.

    .. change:: new
        :tags: API

        Added :func:`wiz.utility.get_version` to build
        :class:`packaging.version.Version` instances while raising a
        :exc:`~wiz.exception.WizError` exception in case of failure.

    .. change:: new
        :tags: API

        Added :func:`wiz.utility.get_requirement` to build
        :class:`packaging.requirements.Requirement` instances while raising a
        :exc:`~wiz.exception.WizError` exception in case of failure.

    .. change:: changed
        :tags: command-line

        Changed the :option:`view <wiz view request>` command line option to
        only display the full definition if the request is identified as a
        package definition. If the request is identified as a command, only the
        corresponding definition identifier is displayed.

    .. change:: changed
        :tags: API

        Renamed :func:`wiz.query_definition` to :func:`wiz.fetch_definition`
        for consistency.

        To prevent confusion, it now returns definition instance from a
        package definition request only, not from a command request.

    .. change:: changed
        :tags: API

        Renamed :func:`wiz.fetch_definitions` function to
        :func:`wiz.fetch_definition_mapping` for clarity.

        To keep track of the origin of the definitions fetched, the registry
        paths are now added as a "registries" keyword to the mapping returned.

    .. change:: changed
        :tags: API

        Renamed :func:`wiz.query_current_context` function to
        :func:`wiz.discover_context` for clarity.

        To prevent incorrect packages to be fetched from different registries,
        the original registry list is now stored in a :envvar:`WIZ_CONTEXT`
        environment variable along with the package identifiers so that a valid
        definition mapping could be fetched internally.

    .. change:: changed
        :tags: API

        Renamed :func:`wiz.resolve_package_context` function to
        :func:`wiz.resolve_context` for consistency.

        To prevent incorrect packages to be fetched from different registries
        when discovering the context from a resolved environment, the encoded
        package identifiers are now stored in a :envvar:`WIZ_CONTEXT`
        environment variable along with the registry list.

    .. change:: changed
        :tags: API

        Removed :func:`wiz.resolve_command_context` for consistency as the
        context should be only retrievable with a package request.

.. release:: 0.8.2
    :date: 2018-04-23

    .. change:: fixed
        :tags: API

        Added packages list to the context mapping retrieved by the
        :func:`wiz.query_current_context` function.

.. release:: 0.8.1
    :date: 2018-04-23

    .. change:: fixed
        :tags: API

        Added missing argument to :func:`wiz.query_current_context` function.

.. release:: 0.8.0
    :date: 2018-04-23

    .. change:: new
        :tags: documentation

        Added :ref:`tutorial` section to documentation, including a guide for
        :ref:`tutorial/project`, as well as some introduction into
        :ref:`registry` and :ref:`definition`.
        Additonal :ref:`guidelines` and :ref:`tools` sections have been added to
        provide help for developers.

.. release:: 0.7.1
    :date: 2018-04-20

    .. change:: fixed
        :tags: command-line

        Fixed :func:`wiz.command_line.main` to correctly launch a command within
        a resolved context as follow::

            wiz use baselight-nuke -- nukex

    .. change:: fixed
        :tags: debug

        Changed :func:`wiz.history.get` to correctly set the timestamp to the
        history mapping returned.

.. release:: 0.7.0
    :date: 2018-04-18

    .. change:: fixed
        :tags: resolver

        When a node was removed from the graph due to a requirement conflict
        which prioritize another version of the same package identifier, the
        link was not re-assigned to the correct node. This could lead to
        an incorrect priority mapping computation which would alter the package
        order resolution.

        Changed :meth:`wiz.graph.Resolver.resolve_conflicts` to update the link
        when a conflicted node is removed.

.. release:: 0.6.0
    :date: 2018-04-18

    .. change:: fixed
        :tags: registry

        Changed :func:`wiz.registry.fetch` to return the registry folders is the
        correct order so that package definitions from the secondary registry h
        ave priority order package definitions from the primary registry.

.. release:: 0.5.0
    :date: 2018-04-17

    .. change:: changed
        :tags: command-line

        Moved :option:`--definition-search-paths <wiz --definition-search-paths>`,
        to the top level parser so that registries could be modified for every
        sub-commands.

.. release:: 0.4.0
    :date: 2018-04-17

    .. change:: changed
        :tags: registry

        Changed :func:`wiz.registry.get_defaults` to return two global registry
        folders instead of one: The "primary" registry would store all vanilla
        package definitions and the "secondary" one would store all package
        combinations that need to be available globally.

.. release:: 0.3.0
    :date: 2018-04-16

    .. change:: new
        :tags: debug

        Added :mod:`wiz.history` to let the user record a compressed file
        with all necessary information about the API calls executed and the
        context in which it was executed (wiz version, username, hostname, time,
        timezone,...).

        :func:`wiz.history.record_action` is called within precise functions
        with a clear action identifier and relevant arguments to record all
        major steps of the graph resolution process (including errors).

    .. change:: new
        :tags: command-line, debug

        Added :option:`--record <wiz --record>` command line option to export a
        dump file with :mod:`recorded history <wiz.history>`.

    .. change:: changed
        :tags: debug

        Changed :meth:`wiz.graph.Resolver.compute_packages` to traverse package
        requirements in `Breadth First Mode`_ in order to include packages with
        highest priority first in the graph. This allow for better error message
        (incorrect package with higher priority will fail before a less
        important one), and a more logical order for actions recorded in
        :mod:`recorded history <wiz.history>`.

        .. _Breadth First Mode: https://en.wikipedia.org/wiki/Breadth-first_search

.. release:: 0.2.0
    :date: 2018-03-30

    .. change:: changed
        :tags: deployment

        Remove :file:`package.py` script as the tool will be installed as a
        library within a python context instead.

.. release:: 0.1.0
    :date: 2018-03-30

    .. change:: new
        :tags: command-line

        Added :mod:`wiz.command_line` to initiate the command line tool.

    .. change:: new
        :tags: API

        Added :mod:`wiz` to expose high-level API.

    .. change:: new
        :tags: API

        Added :mod:`wiz.definition` to discover and create
        :class:`~wiz.definition.Definition` instances from registry folder.

    .. change:: new
        :tags: API

        Added :mod:`wiz.package` to extract :class:`~wiz.package.Package`
        instances from a :class:`~wiz.definition.Definition` instance and
        resolve a context mapping with initial environment mapping.

    .. change:: new
        :tags: API

        Added :mod:`wiz.graph` to resolve package requirement graph(s) and
        extract ordered :class:`~wiz.package.Package` instances.

    .. change:: new
        :tags: API

        Added :mod:`wiz.registry` to query available registry folders.

    .. change:: new
        :tags: API

        Added :mod:`wiz.spawn` to start a :term:`shell <Unix Shell>` or execute
        a command within a resolved environment mapping.

    .. change:: new
        :tags: API

        Added :mod:`wiz.system` to query current system information and filter
        fetched definitions accordingly.

    .. change:: new
        :tags: API

        Added :mod:`wiz.filesystem` to deal with files and folders creation.

    .. change:: new
        :tags: internal

        Added :mod:`wiz.mapping` to define immutable serializable mapping object
        used by :class:`~wiz.definition.Definition` and
        :class:`~wiz.package.Package` instances.

    .. change:: new
        :tags: API

        Added :mod:`wiz.symbol` to regroup all Wiz symbols.

    .. change:: new
        :tags: API

        Added :mod:`wiz.exception` to regroup all Wiz exceptions.<|MERGE_RESOLUTION|>--- conflicted
+++ resolved
@@ -4,7 +4,6 @@
 Release Notes
 *************
 
-<<<<<<< HEAD
 .. release:: Upcoming
 
     .. change:: new
@@ -82,7 +81,7 @@
         :tags: documentation
 
         Added :ref:`definition/install_location` to :ref:`definition` section.
-=======
+
 .. release:: 1.1.0
     :date: 2018-10-23
 
@@ -98,7 +97,6 @@
         :meth:`~wiz.definition.Definition.remove_index` methods to mother class
         :class:`~wiz.mapping.Mapping` to ensure that logic is available in
         variant object.
->>>>>>> 60c52ab7
 
 .. release:: 1.0.2
     :date: 2018-10-18
