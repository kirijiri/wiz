--- conflicted
+++ resolved
@@ -4,7 +4,6 @@
 Release Notes
 *************
 
-<<<<<<< HEAD
 .. release:: Upcoming
 
     .. change:: changed
@@ -12,7 +11,7 @@
 
         Updated :func:`wiz.utility.compute_label` to use qualified identifier of
         input definition.
-=======
+
 .. release:: 2.1.0
     :date: 2019-02-11
 
@@ -27,7 +26,6 @@
         even if ``maya::massive`` is available::
 
             >> wiz use massive
->>>>>>> e03819a3
 
 .. release:: 2.0.0
     :date: 2019-02-04
