--- conflicted
+++ resolved
@@ -4,7 +4,6 @@
 Release Notes
 *************
 
-<<<<<<< HEAD
 .. release:: Upcoming
 
     .. change:: new
@@ -74,15 +73,10 @@
         requirements so that an error could be raised according to the result.
         As a consequence, the latest example would not fail if a version
         'foo==0.2.0' can be fetched.
-=======
-.. release:: 0.17.0
-    :date: 2018-08-28
->>>>>>> b77b7cc0
-
-    .. change:: changed
-        :tags: API
-
-<<<<<<< HEAD
+
+    .. change:: changed
+        :tags: API
+
         Renamed :func:`wiz.graph.compute_priority_mapping` to
         :func:`wiz.graph.compute_distance_mapping` to prevent confusion as a
         shortest path algorithm (Dijkstra's algorithm) is being used to define
@@ -127,11 +121,16 @@
         identifiers which led to graph divisions to prevent dividing several
         time the graph with the same package variants when graph is being
         updated during conflict resolution process.
-=======
+
+.. release:: 0.17.0
+    :date: 2018-08-28
+
+    .. change:: changed
+        :tags: API
+
         Updated :func:`wiz.package.initiate_environ` to forward the
         :envvar:`XAUTHORITY` environment variable into the initial environment
         as it is required by some applications.
->>>>>>> b77b7cc0
 
 .. release:: 0.16.0
     :date: 2018-08-16
